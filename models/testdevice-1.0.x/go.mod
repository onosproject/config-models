module github.com/onosproject/config-models/models/testdevice-1.0.x

go 1.16

require (
	github.com/SeanCondon/xpath v0.0.0-20220225125014-419de017925c
	github.com/ghodss/yaml v1.0.0
	github.com/onosproject/config-models v0.9.29
	github.com/onosproject/onos-api/go v0.9.11
	github.com/onosproject/onos-config v0.10.34 // indirect
	github.com/onosproject/onos-lib-go v0.8.13
	github.com/openconfig/gnmi v0.0.0-20210914185457-51254b657b7d
	github.com/openconfig/goyang v0.4.0
	github.com/openconfig/ygot v0.14.0
	github.com/stretchr/testify v1.7.0
	google.golang.org/grpc v1.41.0
	gotest.tools v2.2.0+incompatible
<<<<<<< HEAD
)

// temporary till the gNMI client generator is released
// replace github.com/onosproject/config-models => ../../
=======
)
>>>>>>> cdc086fc
<|MERGE_RESOLUTION|>--- conflicted
+++ resolved
@@ -15,11 +15,7 @@
 	github.com/stretchr/testify v1.7.0
 	google.golang.org/grpc v1.41.0
 	gotest.tools v2.2.0+incompatible
-<<<<<<< HEAD
 )
 
 // temporary till the gNMI client generator is released
-// replace github.com/onosproject/config-models => ../../
-=======
-)
->>>>>>> cdc086fc
+// replace github.com/onosproject/config-models => ../../