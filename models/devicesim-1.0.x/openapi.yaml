# SPDX-FileCopyrightText: 2021-present Open Networking Foundation <info@opennetworking.org>
#
# SPDX-License-Identifier: LicenseRef-ONF-Member-1.0
components:
  parameters:
    target:
      content:
        text/plain; charset=utf-8:
          schema:
            type: string
      description: target (device in onos-config)
      in: path
      name: target
      required: true
  requestBodies:
    RequestBody_Components:
      content:
        application/json:
          schema:
            $ref: '#/components/schemas/Components'
    RequestBody_Components_Component:
      content:
        application/json:
          schema:
            $ref: '#/components/schemas/Components_Component'
    RequestBody_Components_Component_Config:
      content:
        application/json:
          schema:
            $ref: '#/components/schemas/Components_Component_Config'
    RequestBody_Components_Component_Properties:
      content:
        application/json:
          schema:
            $ref: '#/components/schemas/Components_Component_Properties'
    RequestBody_Components_Component_Properties_Property:
      content:
        application/json:
          schema:
            $ref: '#/components/schemas/Components_Component_Properties_Property'
    RequestBody_Components_Component_Properties_Property_Config:
      content:
        application/json:
          schema:
            $ref: '#/components/schemas/Components_Component_Properties_Property_Config'
    RequestBody_Components_Component_Properties_Property_State:
      content:
        application/json:
          schema:
            $ref: '#/components/schemas/Components_Component_Properties_Property_State'
    RequestBody_Components_Component_State:
      content:
        application/json:
          schema:
            $ref: '#/components/schemas/Components_Component_State'
    RequestBody_Components_Component_State_Temperature:
      content:
        application/json:
          schema:
            $ref: '#/components/schemas/Components_Component_State_Temperature'
    RequestBody_Components_Component_Subcomponents:
      content:
        application/json:
          schema:
            $ref: '#/components/schemas/Components_Component_Subcomponents'
    RequestBody_Components_Component_Subcomponents_Subcomponent:
      content:
        application/json:
          schema:
            $ref: '#/components/schemas/Components_Component_Subcomponents_Subcomponent'
    RequestBody_Components_Component_Subcomponents_Subcomponent_Config:
      content:
        application/json:
          schema:
            $ref: '#/components/schemas/Components_Component_Subcomponents_Subcomponent_Config'
    RequestBody_Components_Component_Subcomponents_Subcomponent_State:
      content:
        application/json:
          schema:
            $ref: '#/components/schemas/Components_Component_Subcomponents_Subcomponent_State'
    RequestBody_Interfaces:
      content:
        application/json:
          schema:
            $ref: '#/components/schemas/Interfaces'
    RequestBody_Interfaces_Interface:
      content:
        application/json:
          schema:
            $ref: '#/components/schemas/Interfaces_Interface'
    RequestBody_Interfaces_Interface_Config:
      content:
        application/json:
          schema:
            $ref: '#/components/schemas/Interfaces_Interface_Config'
    RequestBody_Interfaces_Interface_Hold-time:
      content:
        application/json:
          schema:
            $ref: '#/components/schemas/Interfaces_Interface_Hold-time'
    RequestBody_Interfaces_Interface_Hold-time_Config:
      content:
        application/json:
          schema:
            $ref: '#/components/schemas/Interfaces_Interface_Hold-time_Config'
    RequestBody_Interfaces_Interface_Hold-time_State:
      content:
        application/json:
          schema:
            $ref: '#/components/schemas/Interfaces_Interface_Hold-time_State'
    RequestBody_Interfaces_Interface_State:
      content:
        application/json:
          schema:
            $ref: '#/components/schemas/Interfaces_Interface_State'
    RequestBody_Interfaces_Interface_State_Counters:
      content:
        application/json:
          schema:
            $ref: '#/components/schemas/Interfaces_Interface_State_Counters'
    RequestBody_Interfaces_Interface_Subinterfaces:
      content:
        application/json:
          schema:
            $ref: '#/components/schemas/Interfaces_Interface_Subinterfaces'
    RequestBody_Interfaces_Interface_Subinterfaces_Subinterface:
      content:
        application/json:
          schema:
            $ref: '#/components/schemas/Interfaces_Interface_Subinterfaces_Subinterface'
    RequestBody_Interfaces_Interface_Subinterfaces_Subinterface_Config:
      content:
        application/json:
          schema:
            $ref: '#/components/schemas/Interfaces_Interface_Subinterfaces_Subinterface_Config'
    RequestBody_Interfaces_Interface_Subinterfaces_Subinterface_State:
      content:
        application/json:
          schema:
            $ref: '#/components/schemas/Interfaces_Interface_Subinterfaces_Subinterface_State'
    RequestBody_Interfaces_Interface_Subinterfaces_Subinterface_State_Counters:
      content:
        application/json:
          schema:
            $ref: '#/components/schemas/Interfaces_Interface_Subinterfaces_Subinterface_State_Counters'
    RequestBody_System:
      content:
        application/json:
          schema:
            $ref: '#/components/schemas/System'
    RequestBody_System_Aaa:
      content:
        application/json:
          schema:
            $ref: '#/components/schemas/System_Aaa'
    RequestBody_System_Aaa_Accounting:
      content:
        application/json:
          schema:
            $ref: '#/components/schemas/System_Aaa_Accounting'
    RequestBody_System_Aaa_Accounting_Config:
      content:
        application/json:
          schema:
            $ref: '#/components/schemas/System_Aaa_Accounting_Config'
    RequestBody_System_Aaa_Accounting_Events:
      content:
        application/json:
          schema:
            $ref: '#/components/schemas/System_Aaa_Accounting_Events'
    RequestBody_System_Aaa_Accounting_Events_Event:
      content:
        application/json:
          schema:
            $ref: '#/components/schemas/System_Aaa_Accounting_Events_Event'
    RequestBody_System_Aaa_Accounting_Events_Event_Config:
      content:
        application/json:
          schema:
            $ref: '#/components/schemas/System_Aaa_Accounting_Events_Event_Config'
    RequestBody_System_Aaa_Accounting_Events_Event_State:
      content:
        application/json:
          schema:
            $ref: '#/components/schemas/System_Aaa_Accounting_Events_Event_State'
    RequestBody_System_Aaa_Accounting_State:
      content:
        application/json:
          schema:
            $ref: '#/components/schemas/System_Aaa_Accounting_State'
    RequestBody_System_Aaa_Authentication:
      content:
        application/json:
          schema:
            $ref: '#/components/schemas/System_Aaa_Authentication'
    RequestBody_System_Aaa_Authentication_Admin-user:
      content:
        application/json:
          schema:
            $ref: '#/components/schemas/System_Aaa_Authentication_Admin-user'
    RequestBody_System_Aaa_Authentication_Admin-user_Config:
      content:
        application/json:
          schema:
            $ref: '#/components/schemas/System_Aaa_Authentication_Admin-user_Config'
    RequestBody_System_Aaa_Authentication_Admin-user_State:
      content:
        application/json:
          schema:
            $ref: '#/components/schemas/System_Aaa_Authentication_Admin-user_State'
    RequestBody_System_Aaa_Authentication_Config:
      content:
        application/json:
          schema:
            $ref: '#/components/schemas/System_Aaa_Authentication_Config'
    RequestBody_System_Aaa_Authentication_State:
      content:
        application/json:
          schema:
            $ref: '#/components/schemas/System_Aaa_Authentication_State'
    RequestBody_System_Aaa_Authentication_Users:
      content:
        application/json:
          schema:
            $ref: '#/components/schemas/System_Aaa_Authentication_Users'
    RequestBody_System_Aaa_Authentication_Users_User:
      content:
        application/json:
          schema:
            $ref: '#/components/schemas/System_Aaa_Authentication_Users_User'
    RequestBody_System_Aaa_Authentication_Users_User_Config:
      content:
        application/json:
          schema:
            $ref: '#/components/schemas/System_Aaa_Authentication_Users_User_Config'
    RequestBody_System_Aaa_Authentication_Users_User_State:
      content:
        application/json:
          schema:
            $ref: '#/components/schemas/System_Aaa_Authentication_Users_User_State'
    RequestBody_System_Aaa_Authorization:
      content:
        application/json:
          schema:
            $ref: '#/components/schemas/System_Aaa_Authorization'
    RequestBody_System_Aaa_Authorization_Config:
      content:
        application/json:
          schema:
            $ref: '#/components/schemas/System_Aaa_Authorization_Config'
    RequestBody_System_Aaa_Authorization_Events:
      content:
        application/json:
          schema:
            $ref: '#/components/schemas/System_Aaa_Authorization_Events'
    RequestBody_System_Aaa_Authorization_Events_Event:
      content:
        application/json:
          schema:
            $ref: '#/components/schemas/System_Aaa_Authorization_Events_Event'
    RequestBody_System_Aaa_Authorization_Events_Event_Config:
      content:
        application/json:
          schema:
            $ref: '#/components/schemas/System_Aaa_Authorization_Events_Event_Config'
    RequestBody_System_Aaa_Authorization_Events_Event_State:
      content:
        application/json:
          schema:
            $ref: '#/components/schemas/System_Aaa_Authorization_Events_Event_State'
    RequestBody_System_Aaa_Authorization_State:
      content:
        application/json:
          schema:
            $ref: '#/components/schemas/System_Aaa_Authorization_State'
    RequestBody_System_Aaa_Config:
      content:
        application/json:
          schema:
            $ref: '#/components/schemas/System_Aaa_Config'
    RequestBody_System_Aaa_Server-groups:
      content:
        application/json:
          schema:
            $ref: '#/components/schemas/System_Aaa_Server-groups'
    RequestBody_System_Aaa_Server-groups_Server-group:
      content:
        application/json:
          schema:
            $ref: '#/components/schemas/System_Aaa_Server-groups_Server-group'
    RequestBody_System_Aaa_Server-groups_Server-group_Config:
      content:
        application/json:
          schema:
            $ref: '#/components/schemas/System_Aaa_Server-groups_Server-group_Config'
    RequestBody_System_Aaa_Server-groups_Server-group_Servers:
      content:
        application/json:
          schema:
            $ref: '#/components/schemas/System_Aaa_Server-groups_Server-group_Servers'
    RequestBody_System_Aaa_Server-groups_Server-group_Servers_Server:
      content:
        application/json:
          schema:
            $ref: '#/components/schemas/System_Aaa_Server-groups_Server-group_Servers_Server'
    RequestBody_System_Aaa_Server-groups_Server-group_Servers_Server_Config:
      content:
        application/json:
          schema:
            $ref: '#/components/schemas/System_Aaa_Server-groups_Server-group_Servers_Server_Config'
    RequestBody_System_Aaa_Server-groups_Server-group_Servers_Server_Radius:
      content:
        application/json:
          schema:
            $ref: '#/components/schemas/System_Aaa_Server-groups_Server-group_Servers_Server_Radius'
    RequestBody_System_Aaa_Server-groups_Server-group_Servers_Server_Radius_Config:
      content:
        application/json:
          schema:
            $ref: '#/components/schemas/System_Aaa_Server-groups_Server-group_Servers_Server_Radius_Config'
    RequestBody_System_Aaa_Server-groups_Server-group_Servers_Server_Radius_State:
      content:
        application/json:
          schema:
            $ref: '#/components/schemas/System_Aaa_Server-groups_Server-group_Servers_Server_Radius_State'
    RequestBody_System_Aaa_Server-groups_Server-group_Servers_Server_Radius_State_Counters:
      content:
        application/json:
          schema:
            $ref: '#/components/schemas/System_Aaa_Server-groups_Server-group_Servers_Server_Radius_State_Counters'
    RequestBody_System_Aaa_Server-groups_Server-group_Servers_Server_State:
      content:
        application/json:
          schema:
            $ref: '#/components/schemas/System_Aaa_Server-groups_Server-group_Servers_Server_State'
    RequestBody_System_Aaa_Server-groups_Server-group_Servers_Server_Tacacs:
      content:
        application/json:
          schema:
            $ref: '#/components/schemas/System_Aaa_Server-groups_Server-group_Servers_Server_Tacacs'
    RequestBody_System_Aaa_Server-groups_Server-group_Servers_Server_Tacacs_Config:
      content:
        application/json:
          schema:
            $ref: '#/components/schemas/System_Aaa_Server-groups_Server-group_Servers_Server_Tacacs_Config'
    RequestBody_System_Aaa_Server-groups_Server-group_Servers_Server_Tacacs_State:
      content:
        application/json:
          schema:
            $ref: '#/components/schemas/System_Aaa_Server-groups_Server-group_Servers_Server_Tacacs_State'
    RequestBody_System_Aaa_Server-groups_Server-group_State:
      content:
        application/json:
          schema:
            $ref: '#/components/schemas/System_Aaa_Server-groups_Server-group_State'
    RequestBody_System_Aaa_State:
      content:
        application/json:
          schema:
            $ref: '#/components/schemas/System_Aaa_State'
    RequestBody_System_Clock:
      content:
        application/json:
          schema:
            $ref: '#/components/schemas/System_Clock'
    RequestBody_System_Clock_Config:
      content:
        application/json:
          schema:
            $ref: '#/components/schemas/System_Clock_Config'
    RequestBody_System_Clock_State:
      content:
        application/json:
          schema:
            $ref: '#/components/schemas/System_Clock_State'
    RequestBody_System_Config:
      content:
        application/json:
          schema:
            $ref: '#/components/schemas/System_Config'
    RequestBody_System_Dns:
      content:
        application/json:
          schema:
            $ref: '#/components/schemas/System_Dns'
    RequestBody_System_Dns_Config:
      content:
        application/json:
          schema:
            $ref: '#/components/schemas/System_Dns_Config'
    RequestBody_System_Dns_Host-entries:
      content:
        application/json:
          schema:
            $ref: '#/components/schemas/System_Dns_Host-entries'
    RequestBody_System_Dns_Host-entries_Host-entry:
      content:
        application/json:
          schema:
            $ref: '#/components/schemas/System_Dns_Host-entries_Host-entry'
    RequestBody_System_Dns_Host-entries_Host-entry_Config:
      content:
        application/json:
          schema:
            $ref: '#/components/schemas/System_Dns_Host-entries_Host-entry_Config'
    RequestBody_System_Dns_Host-entries_Host-entry_State:
      content:
        application/json:
          schema:
            $ref: '#/components/schemas/System_Dns_Host-entries_Host-entry_State'
    RequestBody_System_Dns_Servers:
      content:
        application/json:
          schema:
            $ref: '#/components/schemas/System_Dns_Servers'
    RequestBody_System_Dns_Servers_Server:
      content:
        application/json:
          schema:
            $ref: '#/components/schemas/System_Dns_Servers_Server'
    RequestBody_System_Dns_Servers_Server_Config:
      content:
        application/json:
          schema:
            $ref: '#/components/schemas/System_Dns_Servers_Server_Config'
    RequestBody_System_Dns_Servers_Server_State:
      content:
        application/json:
          schema:
            $ref: '#/components/schemas/System_Dns_Servers_Server_State'
    RequestBody_System_Dns_State:
      content:
        application/json:
          schema:
            $ref: '#/components/schemas/System_Dns_State'
    RequestBody_System_Logging:
      content:
        application/json:
          schema:
            $ref: '#/components/schemas/System_Logging'
    RequestBody_System_Logging_Console:
      content:
        application/json:
          schema:
            $ref: '#/components/schemas/System_Logging_Console'
    RequestBody_System_Logging_Console_Config:
      content:
        application/json:
          schema:
            $ref: '#/components/schemas/System_Logging_Console_Config'
    RequestBody_System_Logging_Console_Selectors:
      content:
        application/json:
          schema:
            $ref: '#/components/schemas/System_Logging_Console_Selectors'
    RequestBody_System_Logging_Console_Selectors_Selector:
      content:
        application/json:
          schema:
            $ref: '#/components/schemas/System_Logging_Console_Selectors_Selector'
    RequestBody_System_Logging_Console_Selectors_Selector_Config:
      content:
        application/json:
          schema:
            $ref: '#/components/schemas/System_Logging_Console_Selectors_Selector_Config'
    RequestBody_System_Logging_Console_Selectors_Selector_State:
      content:
        application/json:
          schema:
            $ref: '#/components/schemas/System_Logging_Console_Selectors_Selector_State'
    RequestBody_System_Logging_Console_State:
      content:
        application/json:
          schema:
            $ref: '#/components/schemas/System_Logging_Console_State'
    RequestBody_System_Logging_Remote-servers:
      content:
        application/json:
          schema:
            $ref: '#/components/schemas/System_Logging_Remote-servers'
    RequestBody_System_Logging_Remote-servers_Remote-server:
      content:
        application/json:
          schema:
            $ref: '#/components/schemas/System_Logging_Remote-servers_Remote-server'
    RequestBody_System_Logging_Remote-servers_Remote-server_Config:
      content:
        application/json:
          schema:
            $ref: '#/components/schemas/System_Logging_Remote-servers_Remote-server_Config'
    RequestBody_System_Logging_Remote-servers_Remote-server_Selectors:
      content:
        application/json:
          schema:
            $ref: '#/components/schemas/System_Logging_Remote-servers_Remote-server_Selectors'
    RequestBody_System_Logging_Remote-servers_Remote-server_Selectors_Selector:
      content:
        application/json:
          schema:
            $ref: '#/components/schemas/System_Logging_Remote-servers_Remote-server_Selectors_Selector'
    RequestBody_System_Logging_Remote-servers_Remote-server_Selectors_Selector_Config:
      content:
        application/json:
          schema:
            $ref: '#/components/schemas/System_Logging_Remote-servers_Remote-server_Selectors_Selector_Config'
    RequestBody_System_Logging_Remote-servers_Remote-server_Selectors_Selector_State:
      content:
        application/json:
          schema:
            $ref: '#/components/schemas/System_Logging_Remote-servers_Remote-server_Selectors_Selector_State'
    RequestBody_System_Logging_Remote-servers_Remote-server_State:
      content:
        application/json:
          schema:
            $ref: '#/components/schemas/System_Logging_Remote-servers_Remote-server_State'
    RequestBody_System_Memory:
      content:
        application/json:
          schema:
            $ref: '#/components/schemas/System_Memory'
    RequestBody_System_Memory_Config:
      content:
        application/json:
          schema:
            $ref: '#/components/schemas/System_Memory_Config'
    RequestBody_System_Memory_State:
      content:
        application/json:
          schema:
            $ref: '#/components/schemas/System_Memory_State'
    RequestBody_System_Ntp:
      content:
        application/json:
          schema:
            $ref: '#/components/schemas/System_Ntp'
    RequestBody_System_Ntp_Config:
      content:
        application/json:
          schema:
            $ref: '#/components/schemas/System_Ntp_Config'
    RequestBody_System_Ntp_Ntp-keys:
      content:
        application/json:
          schema:
            $ref: '#/components/schemas/System_Ntp_Ntp-keys'
    RequestBody_System_Ntp_Ntp-keys_Ntp-key:
      content:
        application/json:
          schema:
            $ref: '#/components/schemas/System_Ntp_Ntp-keys_Ntp-key'
    RequestBody_System_Ntp_Ntp-keys_Ntp-key_Config:
      content:
        application/json:
          schema:
            $ref: '#/components/schemas/System_Ntp_Ntp-keys_Ntp-key_Config'
    RequestBody_System_Ntp_Ntp-keys_Ntp-key_State:
      content:
        application/json:
          schema:
            $ref: '#/components/schemas/System_Ntp_Ntp-keys_Ntp-key_State'
    RequestBody_System_Ntp_Servers:
      content:
        application/json:
          schema:
            $ref: '#/components/schemas/System_Ntp_Servers'
    RequestBody_System_Ntp_Servers_Server:
      content:
        application/json:
          schema:
            $ref: '#/components/schemas/System_Ntp_Servers_Server'
    RequestBody_System_Ntp_Servers_Server_Config:
      content:
        application/json:
          schema:
            $ref: '#/components/schemas/System_Ntp_Servers_Server_Config'
    RequestBody_System_Ntp_Servers_Server_State:
      content:
        application/json:
          schema:
            $ref: '#/components/schemas/System_Ntp_Servers_Server_State'
    RequestBody_System_Ntp_State:
      content:
        application/json:
          schema:
            $ref: '#/components/schemas/System_Ntp_State'
    RequestBody_System_Openflow:
      content:
        application/json:
          schema:
            $ref: '#/components/schemas/System_Openflow'
    RequestBody_System_Openflow_Agent:
      content:
        application/json:
          schema:
            $ref: '#/components/schemas/System_Openflow_Agent'
    RequestBody_System_Openflow_Agent_Config:
      content:
        application/json:
          schema:
            $ref: '#/components/schemas/System_Openflow_Agent_Config'
    RequestBody_System_Openflow_Agent_State:
      content:
        application/json:
          schema:
            $ref: '#/components/schemas/System_Openflow_Agent_State'
    RequestBody_System_Openflow_Controllers:
      content:
        application/json:
          schema:
            $ref: '#/components/schemas/System_Openflow_Controllers'
    RequestBody_System_Openflow_Controllers_Controller:
      content:
        application/json:
          schema:
            $ref: '#/components/schemas/System_Openflow_Controllers_Controller'
    RequestBody_System_Openflow_Controllers_Controller_Config:
      content:
        application/json:
          schema:
            $ref: '#/components/schemas/System_Openflow_Controllers_Controller_Config'
    RequestBody_System_Openflow_Controllers_Controller_Connections:
      content:
        application/json:
          schema:
            $ref: '#/components/schemas/System_Openflow_Controllers_Controller_Connections'
    RequestBody_System_Openflow_Controllers_Controller_Connections_Connection:
      content:
        application/json:
          schema:
            $ref: '#/components/schemas/System_Openflow_Controllers_Controller_Connections_Connection'
    RequestBody_System_Openflow_Controllers_Controller_Connections_Connection_Config:
      content:
        application/json:
          schema:
            $ref: '#/components/schemas/System_Openflow_Controllers_Controller_Connections_Connection_Config'
    RequestBody_System_Openflow_Controllers_Controller_Connections_Connection_State:
      content:
        application/json:
          schema:
            $ref: '#/components/schemas/System_Openflow_Controllers_Controller_Connections_Connection_State'
    RequestBody_System_Openflow_Controllers_Controller_State:
      content:
        application/json:
          schema:
            $ref: '#/components/schemas/System_Openflow_Controllers_Controller_State'
    RequestBody_System_Processes:
      content:
        application/json:
          schema:
            $ref: '#/components/schemas/System_Processes'
    RequestBody_System_Processes_Process:
      content:
        application/json:
          schema:
            $ref: '#/components/schemas/System_Processes_Process'
    RequestBody_System_Processes_Process_State:
      content:
        application/json:
          schema:
            $ref: '#/components/schemas/System_Processes_Process_State'
    RequestBody_System_Ssh-server:
      content:
        application/json:
          schema:
            $ref: '#/components/schemas/System_Ssh-server'
    RequestBody_System_Ssh-server_Config:
      content:
        application/json:
          schema:
            $ref: '#/components/schemas/System_Ssh-server_Config'
    RequestBody_System_Ssh-server_State:
      content:
        application/json:
          schema:
            $ref: '#/components/schemas/System_Ssh-server_State'
    RequestBody_System_State:
      content:
        application/json:
          schema:
            $ref: '#/components/schemas/System_State'
    RequestBody_System_Telnet-server:
      content:
        application/json:
          schema:
            $ref: '#/components/schemas/System_Telnet-server'
    RequestBody_System_Telnet-server_Config:
      content:
        application/json:
          schema:
            $ref: '#/components/schemas/System_Telnet-server_Config'
    RequestBody_System_Telnet-server_State:
      content:
        application/json:
          schema:
            $ref: '#/components/schemas/System_Telnet-server_State'
  schemas:
    AdditionalPropertyTarget:
      description: Optionally specify a target other than the default (only on PATCH
        method)
      properties:
        target:
          description: an override of the target (device)
          title: target
          type: string
      title: AdditionalPropertyTarget
      type: object
    AdditionalPropertyUnchanged:
      description: To optionally omit 'required' properties, add them to 'unchanged'
        list
      properties:
        unchanged:
          description: A comma seperated list of unchanged mandatory attribute names
          title: unchanged
          type: string
      title: AdditionalPropertyUnchanged
      type: object
    Components:
      additionalProperties:
        $ref: '#/components/schemas/AdditionalPropertyTarget'
      description: Enclosing container for the components in the system.
      properties:
        component:
          description: List of components, keyed by component name.
          items:
            $ref: '#/components/schemas/Components_Component'
          title: ItemComponents_Component
          type: array
          uniqueItems: true
          x-keys:
          - name
      title: Components
      type: object
    Components_Component:
      properties:
        config:
          $ref: '#/components/schemas/Components_Component_Config'
        name:
          description: References the component name
          title: name
          type: string
          x-leafref: ../config/name
        properties:
          $ref: '#/components/schemas/Components_Component_Properties'
        state:
          $ref: '#/components/schemas/Components_Component_State'
        subcomponents:
          $ref: '#/components/schemas/Components_Component_Subcomponents'
      required:
      - name
      type: object
    Components_Component_Config:
      description: Configuration data for each component
      properties:
        name:
          description: |-
            Device name for the component -- this will not be a
            configurable parameter on many implementations
          title: name
          type: string
      title: Components_Component_Config
      type: object
    Components_Component_Properties:
      description: 'Enclosing container '
      properties:
        property:
          description: List of system properties for the component
          items:
            $ref: '#/components/schemas/Components_Component_Properties_Property'
          title: ItemComponents_Component_Properties_Property
          type: array
          uniqueItems: true
          x-keys:
          - name
      title: Components_Component_Properties
      type: object
    Components_Component_Properties_Property:
      properties:
        config:
          $ref: '#/components/schemas/Components_Component_Properties_Property_Config'
        name:
          description: Reference to the property name.
          title: name
          type: string
          x-leafref: ../config/name
        state:
          $ref: '#/components/schemas/Components_Component_Properties_Property_State'
      required:
      - name
      type: object
    Components_Component_Properties_Property_Config:
      description: Configuration data for each property
      properties:
        name:
          description: |-
            System-supplied name of the property -- this is typically
            non-configurable
          title: name
          type: string
        value:
          description: |-
            Property values can take on a variety of types.  Signed and
            unsigned integer types may be provided in smaller sizes,
            e.g., int8, uint16, etc.
          title: value
          type: string
      title: Components_Component_Properties_Property_Config
      type: object
    Components_Component_Properties_Property_State:
      description: Operational state data for each property
      properties:
        configurable:
          description: Indication whether the property is user-configurable
          title: configurable
          type: boolean
        name:
          description: |-
            System-supplied name of the property -- this is typically
            non-configurable
          title: name
          type: string
        value:
          description: |-
            Property values can take on a variety of types.  Signed and
            unsigned integer types may be provided in smaller sizes,
            e.g., int8, uint16, etc.
          title: value
          type: string
      title: Components_Component_Properties_Property_State
      type: object
    Components_Component_State:
      description: Operational state data for each component
      properties:
        description:
          description: System-supplied description of the component
          title: description
          type: string
        id:
          description: |-
            Unique identifier assigned by the system for the
            component
          title: id
          type: string
        mfg-name:
          description: |-
            System-supplied identifier for the manufacturer of the
            component.  This data is particularly useful when a
            component manufacturer is different than the overall
            device vendor.
          title: mfg-name
          type: string
        name:
          description: |-
            Device name for the component -- this will not be a
            configurable parameter on many implementations
          title: name
          type: string
        part-no:
          description: |-
            System-assigned part number for the component.  This should
            be present in particular if the component is also an FRU
            (field replacable unit)
          title: part-no
          type: string
        serial-no:
          description: System-assigned serial number of the component.
          title: serial-no
          type: string
        temperature:
          $ref: '#/components/schemas/Components_Component_State_Temperature'
        type:
          description: Type of component as identified by the system
          title: type
          type: string
        version:
          description: |-
            System-defined version string for a hardware, firmware,
            or software component.
          title: version
          type: string
      title: Components_Component_State
      type: object
    Components_Component_State_Temperature:
      description: |-
        Temperature in degrees Celsius of the component. Values include
        the instantaneous, average, minimum, and maximum statistics. If
        avg/min/max statistics are not supported, the target is expected
        to just supply the instant value
      properties:
        avg:
          description: |-
            The arithmetic mean value of the statistic over the
            sampling period.
          maximum: 922337203685477600
          minimum: 922337203685477600
          title: avg
          type: number
        instant:
          description: The instantaneous value of the statistic.
          maximum: 922337203685477600
          minimum: 922337203685477600
          title: instant
          type: number
        max:
          description: |-
            The maximum value of the statistic over the sampling
            period
          maximum: 922337203685477600
          minimum: 922337203685477600
          title: max
          type: number
        min:
          description: |-
            The minimum value of the statistic over the sampling
            period
          maximum: 922337203685477600
          minimum: 922337203685477600
          title: min
          type: number
      title: Components_Component_State_Temperature
      type: object
    Components_Component_Subcomponents:
      description: Enclosing container for subcomponent references
      properties:
        subcomponent:
          description: List of subcomponent references
          items:
            $ref: '#/components/schemas/Components_Component_Subcomponents_Subcomponent'
          title: ItemComponents_Component_Subcomponents_Subcomponent
          type: array
          uniqueItems: true
          x-keys:
          - name
      title: Components_Component_Subcomponents
      type: object
    Components_Component_Subcomponents_Subcomponent:
      properties:
        config:
          $ref: '#/components/schemas/Components_Component_Subcomponents_Subcomponent_Config'
        name:
          description: Reference to the name list key
          title: name
          type: string
          x-leafref: ../config/name
        state:
          $ref: '#/components/schemas/Components_Component_Subcomponents_Subcomponent_State'
      required:
      - name
      type: object
    Components_Component_Subcomponents_Subcomponent_Config:
      description: 'Configuration data '
      properties:
        name:
          description: Reference to the name of the subcomponent
          title: name
          type: string
          x-leafref: ../../../../../component/config/name
      title: Components_Component_Subcomponents_Subcomponent_Config
      type: object
    Components_Component_Subcomponents_Subcomponent_State:
      description: 'Operational state data '
      properties:
        name:
          description: Reference to the name of the subcomponent
          title: name
          type: string
          x-leafref: ../../../../../component/config/name
      title: Components_Component_Subcomponents_Subcomponent_State
      type: object
    Interfaces:
      additionalProperties:
        $ref: '#/components/schemas/AdditionalPropertyTarget'
      description: |-
        Top level container for interfaces, including configuration
        and state data.
      properties:
        interface:
          description: The list of named interfaces on the device.
          items:
            $ref: '#/components/schemas/Interfaces_Interface'
          title: ItemInterfaces_Interface
          type: array
          uniqueItems: true
          x-keys:
          - name
      title: Interfaces
      type: object
    Interfaces_Interface:
      properties:
        config:
          $ref: '#/components/schemas/Interfaces_Interface_Config'
        hold-time:
          $ref: '#/components/schemas/Interfaces_Interface_Hold-time'
        name:
          description: References the configured name of the interface
          title: name
          type: string
          x-leafref: ../config/name
        state:
          $ref: '#/components/schemas/Interfaces_Interface_State'
        subinterfaces:
          $ref: '#/components/schemas/Interfaces_Interface_Subinterfaces'
      required:
      - name
      type: object
    Interfaces_Interface_Config:
      additionalProperties:
        $ref: '#/components/schemas/AdditionalPropertyUnchanged'
      description: |-
        Configurable items at the global, physical interface
        level
      properties:
        description:
          description: |-
            A textual description of the interface.

            A server implementation MAY map this leaf to the ifAlias
            MIB object.  Such an implementation needs to use some
            mechanism to handle the differences in size and characters
            allowed between this leaf and ifAlias.  The definition of
            such a mechanism is outside the scope of this document.

            Since ifAlias is defined to be stored in non-volatile
            storage, the MIB implementation MUST map ifAlias to the
            value of 'description' in the persistently stored
            datastore.

            Specifically, if the device supports ':startup', when
            ifAlias is read the device MUST return the value of
            'description' in the 'startup' datastore, and when it is
            written, it MUST be written to the 'running' and 'startup'
            datastores.  Note that it is up to the implementation to

            decide whether to modify this single leaf in 'startup' or
            perform an implicit copy-config from 'running' to
            'startup'.

            If the device does not support ':startup', ifAlias MUST
            be mapped to the 'description' leaf in the 'running'
            datastore.
          title: description
          type: string
        enabled:
          default: true
          description: |-
            This leaf contains the configured, desired state of the
            interface.

            Systems that implement the IF-MIB use the value of this
            leaf in the 'running' datastore to set
            IF-MIB.ifAdminStatus to 'up' or 'down' after an ifEntry
            has been initialized, as described in RFC 2863.

            Changes in this leaf in the 'running' datastore are
            reflected in ifAdminStatus, but if ifAdminStatus is
            changed over SNMP, this leaf is not affected.
          title: enabled
          type: boolean
        mtu:
          description: |-
            Set the max transmission unit size in octets
            for the physical interface.  If this is not set, the mtu is
            set to the operational default -- e.g., 1514 bytes on an
            Ethernet interface.
          maximum: 65535
          minimum: 0
          title: mtu
          type: integer
        name:
          description: |-
            The name of the interface.

            A device MAY restrict the allowed values for this leaf,
            possibly depending on the type of the interface.
            For system-controlled interfaces, this leaf is the
            device-specific name of the interface.  The 'config false'
            list interfaces/interface[name]/state contains the currently
            existing interfaces on the device.

            If a client tries to create configuration for a
            system-controlled interface that is not present in the
            corresponding state list, the server MAY reject
            the request if the implementation does not support
            pre-provisioning of interfaces or if the name refers to
            an interface that can never exist in the system.  A
            NETCONF server MUST reply with an rpc-error with the
            error-tag 'invalid-value' in this case.

            The IETF model in RFC 7223 provides YANG features for the
            following (i.e., pre-provisioning and arbitrary-names),
            however they are omitted here:

             If the device supports pre-provisioning of interface
             configuration, the 'pre-provisioning' feature is
             advertised.

             If the device allows arbitrarily named user-controlled
             interfaces, the 'arbitrary-names' feature is advertised.

            When a configured user-controlled interface is created by
            the system, it is instantiated with the same name in the
            /interfaces/interface[name]/state list.
          title: name
          type: string
        type:
          description: |-
            The type of the interface.

            When an interface entry is created, a server MAY
            initialize the type leaf with a valid value, e.g., if it
            is possible to derive the type from the name of the
            interface.

            If a client tries to set the type of an interface to a
            value that can never be used by the system, e.g., if the
            type is not supported or if the type does not match the
            name of the interface, the server MUST reject the request.
            A NETCONF server MUST reply with an rpc-error with the
            error-tag 'invalid-value' in this case.
          title: type
          type: string
      required:
      - type
      title: Interfaces_Interface_Config
      type: object
    Interfaces_Interface_Hold-time:
      description: |-
        Top-level container for hold-time settings to enable
        dampening advertisements of interface transitions.
      properties:
        config:
          $ref: '#/components/schemas/Interfaces_Interface_Hold-time_Config'
        state:
          $ref: '#/components/schemas/Interfaces_Interface_Hold-time_State'
      title: Interfaces_Interface_Hold-time
      type: object
    Interfaces_Interface_Hold-time_Config:
      description: Configuration data for interface hold-time settings.
      properties:
        down:
          description: |-
            Dampens advertisement when the interface transitions from
            up to down.  A zero value means dampening is turned off,
            i.e., immediate notification.
          format: int32
          maximum: 4294967295
          minimum: 0
          title: down
          type: integer
        up:
          description: |-
            Dampens advertisement when the interface
            transitions from down to up.  A zero value means dampening
            is turned off, i.e., immediate notification.
          format: int32
          maximum: 4294967295
          minimum: 0
          title: up
          type: integer
      title: Interfaces_Interface_Hold-time_Config
      type: object
    Interfaces_Interface_Hold-time_State:
      description: Operational state data for interface hold-time.
      properties:
        down:
          description: |-
            Dampens advertisement when the interface transitions from
            up to down.  A zero value means dampening is turned off,
            i.e., immediate notification.
          format: int32
          maximum: 4294967295
          minimum: 0
          title: down
          type: integer
        up:
          description: |-
            Dampens advertisement when the interface
            transitions from down to up.  A zero value means dampening
            is turned off, i.e., immediate notification.
          format: int32
          maximum: 4294967295
          minimum: 0
          title: up
          type: integer
      title: Interfaces_Interface_Hold-time_State
      type: object
    Interfaces_Interface_State:
      additionalProperties:
        $ref: '#/components/schemas/AdditionalPropertyUnchanged'
      description: Operational state data at the global interface level
      properties:
        admin-status:
          description: |-
            The desired state of the interface.  In RFC 7223 this leaf
            has the same read semantics as ifAdminStatus.  Here, it
            reflects the administrative state as set by enabling or
            disabling the interface.
          title: admin-status
          type: string
        counters:
          $ref: '#/components/schemas/Interfaces_Interface_State_Counters'
        description:
          description: |-
            A textual description of the interface.

            A server implementation MAY map this leaf to the ifAlias
            MIB object.  Such an implementation needs to use some
            mechanism to handle the differences in size and characters
            allowed between this leaf and ifAlias.  The definition of
            such a mechanism is outside the scope of this document.

            Since ifAlias is defined to be stored in non-volatile
            storage, the MIB implementation MUST map ifAlias to the
            value of 'description' in the persistently stored
            datastore.

            Specifically, if the device supports ':startup', when
            ifAlias is read the device MUST return the value of
            'description' in the 'startup' datastore, and when it is
            written, it MUST be written to the 'running' and 'startup'
            datastores.  Note that it is up to the implementation to

            decide whether to modify this single leaf in 'startup' or
            perform an implicit copy-config from 'running' to
            'startup'.

            If the device does not support ':startup', ifAlias MUST
            be mapped to the 'description' leaf in the 'running'
            datastore.
          title: description
          type: string
        enabled:
          default: true
          description: |-
            This leaf contains the configured, desired state of the
            interface.

            Systems that implement the IF-MIB use the value of this
            leaf in the 'running' datastore to set
            IF-MIB.ifAdminStatus to 'up' or 'down' after an ifEntry
            has been initialized, as described in RFC 2863.

            Changes in this leaf in the 'running' datastore are
            reflected in ifAdminStatus, but if ifAdminStatus is
            changed over SNMP, this leaf is not affected.
          title: enabled
          type: boolean
        hardware-port:
          description: References the hardware port in the device inventory
          title: hardware-port
          type: string
          x-leafref: /oc-platform:components/oc-platform:component/oc-platform:name
        ifindex:
          description: |-
            System assigned number for each interface.  Corresponds to
            ifIndex object in SNMP Interface MIB
          format: int32
          maximum: 4294967295
          minimum: 0
          title: ifindex
          type: integer
        last-change:
          description: |-
            This timestamp indicates the time of the last state change
            of the interface (e.g., up-to-down transition). This
            corresponds to the ifLastChange object in the standard
            interface MIB.

            The value is the timestamp in nanoseconds relative to
            the Unix Epoch (Jan 1, 1970 00:00:00 UTC).
          format: int64
          maximum: 1.8446744073709552e+19
          minimum: 0
          title: last-change
          type: integer
        mtu:
          description: |-
            Set the max transmission unit size in octets
            for the physical interface.  If this is not set, the mtu is
            set to the operational default -- e.g., 1514 bytes on an
            Ethernet interface.
          maximum: 65535
          minimum: 0
          title: mtu
          type: integer
        name:
          description: |-
            The name of the interface.

            A device MAY restrict the allowed values for this leaf,
            possibly depending on the type of the interface.
            For system-controlled interfaces, this leaf is the
            device-specific name of the interface.  The 'config false'
            list interfaces/interface[name]/state contains the currently
            existing interfaces on the device.

            If a client tries to create configuration for a
            system-controlled interface that is not present in the
            corresponding state list, the server MAY reject
            the request if the implementation does not support
            pre-provisioning of interfaces or if the name refers to
            an interface that can never exist in the system.  A
            NETCONF server MUST reply with an rpc-error with the
            error-tag 'invalid-value' in this case.

            The IETF model in RFC 7223 provides YANG features for the
            following (i.e., pre-provisioning and arbitrary-names),
            however they are omitted here:

             If the device supports pre-provisioning of interface
             configuration, the 'pre-provisioning' feature is
             advertised.

             If the device allows arbitrarily named user-controlled
             interfaces, the 'arbitrary-names' feature is advertised.

            When a configured user-controlled interface is created by
            the system, it is instantiated with the same name in the
            /interfaces/interface[name]/state list.
          title: name
          type: string
        oper-status:
          description: |-
            The current operational state of the interface.

            This leaf has the same semantics as ifOperStatus.
          title: oper-status
          type: string
        type:
          description: |-
            The type of the interface.

            When an interface entry is created, a server MAY
            initialize the type leaf with a valid value, e.g., if it
            is possible to derive the type from the name of the
            interface.

            If a client tries to set the type of an interface to a
            value that can never be used by the system, e.g., if the
            type is not supported or if the type does not match the
            name of the interface, the server MUST reject the request.
            A NETCONF server MUST reply with an rpc-error with the
            error-tag 'invalid-value' in this case.
          title: type
          type: string
      required:
      - admin-status
      - oper-status
      - type
      title: Interfaces_Interface_State
      type: object
    Interfaces_Interface_State_Counters:
      description: A collection of interface-related statistics objects.
      properties:
        carrier-transitions:
          description: |-
            Number of times the interface state has transitioned
            between up and down since the time the device restarted
            or the last-clear time, whichever is most recent.
          format: int64
          maximum: 1.8446744073709552e+19
          minimum: 0
          title: carrier-transitions
          type: integer
        in-broadcast-pkts:
          description: |-
            The number of packets, delivered by this sub-layer to a
            higher (sub-)layer, that were addressed to a broadcast
            address at this sub-layer.

            Discontinuities in the value of this counter can occur
            at re-initialization of the management system, and at
            other times as indicated by the value of
            'last-clear'.
          format: int64
          maximum: 1.8446744073709552e+19
          minimum: 0
          title: in-broadcast-pkts
          type: integer
        in-discards:
          description: |-
            The number of inbound packets that were chosen to be
            discarded even though no errors had been detected to
            prevent their being deliverable to a higher-layer
            protocol.  One possible reason for discarding such a
            packet could be to free up buffer space.

            Discontinuities in the value of this counter can occur
            at re-initialization of the management system, and at
            other times as indicated by the value of
            'last-clear'.
          format: int64
          maximum: 1.8446744073709552e+19
          minimum: 0
          title: in-discards
          type: integer
        in-errors:
          description: |-
            For packet-oriented interfaces, the number of inbound
            packets that contained errors preventing them from being
            deliverable to a higher-layer protocol.  For character-
            oriented or fixed-length interfaces, the number of
            inbound transmission units that contained errors
            preventing them from being deliverable to a higher-layer
            protocol.

            Discontinuities in the value of this counter can occur
            at re-initialization of the management system, and at
            other times as indicated by the value of
            'last-clear'.
          format: int64
          maximum: 1.8446744073709552e+19
          minimum: 0
          title: in-errors
          type: integer
        in-fcs-errors:
          description: |-
            Number of received packets which had errors in the
            frame check sequence (FCS), i.e., framing errors.

            Discontinuities in the value of this counter can occur
            when the device is re-initialization as indicated by the
            value of 'last-clear'.
          format: int64
          maximum: 1.8446744073709552e+19
          minimum: 0
          title: in-fcs-errors
          type: integer
        in-multicast-pkts:
          description: |-
            The number of packets, delivered by this sub-layer to a
            higher (sub-)layer, that were addressed to a multicast
            address at this sub-layer.  For a MAC-layer protocol,
            this includes both Group and Functional addresses.

            Discontinuities in the value of this counter can occur
            at re-initialization of the management system, and at
            other times as indicated by the value of
            'last-clear'.
          format: int64
          maximum: 1.8446744073709552e+19
          minimum: 0
          title: in-multicast-pkts
          type: integer
        in-octets:
          description: |-
            The total number of octets received on the interface,
            including framing characters.

            Discontinuities in the value of this counter can occur
            at re-initialization of the management system, and at
            other times as indicated by the value of
            'last-clear'.
          format: int64
          maximum: 1.8446744073709552e+19
          minimum: 0
          title: in-octets
          type: integer
        in-unicast-pkts:
          description: |-
            The number of packets, delivered by this sub-layer to a
            higher (sub-)layer, that were not addressed to a
            multicast or broadcast address at this sub-layer.

            Discontinuities in the value of this counter can occur
            at re-initialization of the management system, and at
            other times as indicated by the value of
            'last-clear'.
          format: int64
          maximum: 1.8446744073709552e+19
          minimum: 0
          title: in-unicast-pkts
          type: integer
        in-unknown-protos:
          description: |-
            For packet-oriented interfaces, the number of packets
            received via the interface that were discarded because
            of an unknown or unsupported protocol.  For
            character-oriented or fixed-length interfaces that
            support protocol multiplexing, the number of
            transmission units received via the interface that were
            discarded because of an unknown or unsupported protocol.
            For any interface that does not support protocol
            multiplexing, this counter is not present.

            Discontinuities in the value of this counter can occur
            at re-initialization of the management system, and at
            other times as indicated by the value of
            'last-clear'.
          format: int64
          maximum: 1.8446744073709552e+19
          minimum: 0
          title: in-unknown-protos
          type: integer
        last-clear:
          description: |-
            Timestamp of the last time the interface counters were
            cleared.

            The value is the timestamp in nanoseconds relative to
            the Unix Epoch (Jan 1, 1970 00:00:00 UTC).
          format: int64
          maximum: 1.8446744073709552e+19
          minimum: 0
          title: last-clear
          type: integer
        out-broadcast-pkts:
          description: |-
            The total number of packets that higher-level protocols
            requested be transmitted, and that were addressed to a
            broadcast address at this sub-layer, including those
            that were discarded or not sent.

            Discontinuities in the value of this counter can occur
            at re-initialization of the management system, and at
            other times as indicated by the value of
            'last-clear'.
          format: int64
          maximum: 1.8446744073709552e+19
          minimum: 0
          title: out-broadcast-pkts
          type: integer
        out-discards:
          description: |-
            The number of outbound packets that were chosen to be
            discarded even though no errors had been detected to
            prevent their being transmitted.  One possible reason
            for discarding such a packet could be to free up buffer
            space.

            Discontinuities in the value of this counter can occur
            at re-initialization of the management system, and at
            other times as indicated by the value of
            'last-clear'.
          format: int64
          maximum: 1.8446744073709552e+19
          minimum: 0
          title: out-discards
          type: integer
        out-errors:
          description: |-
            For packet-oriented interfaces, the number of outbound
            packets that could not be transmitted because of errors.
            For character-oriented or fixed-length interfaces, the
            number of outbound transmission units that could not be
            transmitted because of errors.

            Discontinuities in the value of this counter can occur
            at re-initialization of the management system, and at
            other times as indicated by the value of
            'last-clear'.
          format: int64
          maximum: 1.8446744073709552e+19
          minimum: 0
          title: out-errors
          type: integer
        out-multicast-pkts:
          description: |-
            The total number of packets that higher-level protocols
            requested be transmitted, and that were addressed to a
            multicast address at this sub-layer, including those
            that were discarded or not sent.  For a MAC-layer
            protocol, this includes both Group and Functional
            addresses.

            Discontinuities in the value of this counter can occur
            at re-initialization of the management system, and at
            other times as indicated by the value of
            'last-clear'.
          format: int64
          maximum: 1.8446744073709552e+19
          minimum: 0
          title: out-multicast-pkts
          type: integer
        out-octets:
          description: |-
            The total number of octets transmitted out of the
            interface, including framing characters.

            Discontinuities in the value of this counter can occur
            at re-initialization of the management system, and at
            other times as indicated by the value of
            'last-clear'.
          format: int64
          maximum: 1.8446744073709552e+19
          minimum: 0
          title: out-octets
          type: integer
        out-unicast-pkts:
          description: |-
            The total number of packets that higher-level protocols
            requested be transmitted, and that were not addressed
            to a multicast or broadcast address at this sub-layer,
            including those that were discarded or not sent.

            Discontinuities in the value of this counter can occur
            at re-initialization of the management system, and at
            other times as indicated by the value of
            'last-clear'.
          format: int64
          maximum: 1.8446744073709552e+19
          minimum: 0
          title: out-unicast-pkts
          type: integer
      title: Interfaces_Interface_State_Counters
      type: object
    Interfaces_Interface_Subinterfaces:
      description: |-
        Enclosing container for the list of subinterfaces associated
        with a physical interface
      properties:
        subinterface:
          description: |-
            The list of subinterfaces (logical interfaces) associated
            with a physical interface
          items:
            $ref: '#/components/schemas/Interfaces_Interface_Subinterfaces_Subinterface'
          title: ItemInterfaces_Interface_Subinterfaces_Subinterface
          type: array
          uniqueItems: true
          x-keys:
          - index
      title: Interfaces_Interface_Subinterfaces
      type: object
    Interfaces_Interface_Subinterfaces_Subinterface:
      properties:
        config:
          $ref: '#/components/schemas/Interfaces_Interface_Subinterfaces_Subinterface_Config'
        index:
          description: |-
            The index number of the subinterface -- used to address
            the logical interface
          title: index
          type: string
          x-leafref: ../config/index
        state:
          $ref: '#/components/schemas/Interfaces_Interface_Subinterfaces_Subinterface_State'
      required:
      - index
      type: object
    Interfaces_Interface_Subinterfaces_Subinterface_Config:
      description: Configurable items at the subinterface level
      properties:
        description:
          description: |-
            A textual description of the interface.

            A server implementation MAY map this leaf to the ifAlias
            MIB object.  Such an implementation needs to use some
            mechanism to handle the differences in size and characters
            allowed between this leaf and ifAlias.  The definition of
            such a mechanism is outside the scope of this document.

            Since ifAlias is defined to be stored in non-volatile
            storage, the MIB implementation MUST map ifAlias to the
            value of 'description' in the persistently stored
            datastore.

            Specifically, if the device supports ':startup', when
            ifAlias is read the device MUST return the value of
            'description' in the 'startup' datastore, and when it is
            written, it MUST be written to the 'running' and 'startup'
            datastores.  Note that it is up to the implementation to

            decide whether to modify this single leaf in 'startup' or
            perform an implicit copy-config from 'running' to
            'startup'.

            If the device does not support ':startup', ifAlias MUST
            be mapped to the 'description' leaf in the 'running'
            datastore.
          title: description
          type: string
        enabled:
          default: true
          description: |-
            This leaf contains the configured, desired state of the
            interface.

            Systems that implement the IF-MIB use the value of this
            leaf in the 'running' datastore to set
            IF-MIB.ifAdminStatus to 'up' or 'down' after an ifEntry
            has been initialized, as described in RFC 2863.

            Changes in this leaf in the 'running' datastore are
            reflected in ifAdminStatus, but if ifAdminStatus is
            changed over SNMP, this leaf is not affected.
          title: enabled
          type: boolean
        index:
          description: |-
            The index of the subinterface, or logical interface number.
            On systems with no support for subinterfaces, or not using
            subinterfaces, this value should default to 0, i.e., the
            default subinterface.
          format: int32
          maximum: 4294967295
          minimum: 0
          title: index
          type: integer
      title: Interfaces_Interface_Subinterfaces_Subinterface_Config
      type: object
    Interfaces_Interface_Subinterfaces_Subinterface_State:
      additionalProperties:
        $ref: '#/components/schemas/AdditionalPropertyUnchanged'
      description: Operational state data for logical interfaces
      properties:
        admin-status:
          description: |-
            The desired state of the interface.  In RFC 7223 this leaf
            has the same read semantics as ifAdminStatus.  Here, it
            reflects the administrative state as set by enabling or
            disabling the interface.
          title: admin-status
          type: string
        counters:
          $ref: '#/components/schemas/Interfaces_Interface_Subinterfaces_Subinterface_State_Counters'
        description:
          description: |-
            A textual description of the interface.

            A server implementation MAY map this leaf to the ifAlias
            MIB object.  Such an implementation needs to use some
            mechanism to handle the differences in size and characters
            allowed between this leaf and ifAlias.  The definition of
            such a mechanism is outside the scope of this document.

            Since ifAlias is defined to be stored in non-volatile
            storage, the MIB implementation MUST map ifAlias to the
            value of 'description' in the persistently stored
            datastore.

            Specifically, if the device supports ':startup', when
            ifAlias is read the device MUST return the value of
            'description' in the 'startup' datastore, and when it is
            written, it MUST be written to the 'running' and 'startup'
            datastores.  Note that it is up to the implementation to

            decide whether to modify this single leaf in 'startup' or
            perform an implicit copy-config from 'running' to
            'startup'.

            If the device does not support ':startup', ifAlias MUST
            be mapped to the 'description' leaf in the 'running'
            datastore.
          title: description
          type: string
        enabled:
          default: true
          description: |-
            This leaf contains the configured, desired state of the
            interface.

            Systems that implement the IF-MIB use the value of this
            leaf in the 'running' datastore to set
            IF-MIB.ifAdminStatus to 'up' or 'down' after an ifEntry
            has been initialized, as described in RFC 2863.

            Changes in this leaf in the 'running' datastore are
            reflected in ifAdminStatus, but if ifAdminStatus is
            changed over SNMP, this leaf is not affected.
          title: enabled
          type: boolean
        ifindex:
          description: |-
            System assigned number for each interface.  Corresponds to
            ifIndex object in SNMP Interface MIB
          format: int32
          maximum: 4294967295
          minimum: 0
          title: ifindex
          type: integer
        index:
          description: |-
            The index of the subinterface, or logical interface number.
            On systems with no support for subinterfaces, or not using
            subinterfaces, this value should default to 0, i.e., the
            default subinterface.
          format: int32
          maximum: 4294967295
          minimum: 0
          title: index
          type: integer
        last-change:
          description: |-
            This timestamp indicates the time of the last state change
            of the interface (e.g., up-to-down transition). This
            corresponds to the ifLastChange object in the standard
            interface MIB.

            The value is the timestamp in nanoseconds relative to
            the Unix Epoch (Jan 1, 1970 00:00:00 UTC).
          format: int64
          maximum: 1.8446744073709552e+19
          minimum: 0
          title: last-change
          type: integer
        name:
          description: |-
            The system-assigned name for the sub-interface.  This MAY
            be a combination of the base interface name and the
            subinterface index, or some other convention used by the
            system.
          title: name
          type: string
        oper-status:
          description: |-
            The current operational state of the interface.

            This leaf has the same semantics as ifOperStatus.
          title: oper-status
          type: string
      required:
      - admin-status
      - oper-status
      title: Interfaces_Interface_Subinterfaces_Subinterface_State
      type: object
    Interfaces_Interface_Subinterfaces_Subinterface_State_Counters:
      description: A collection of interface-related statistics objects.
      properties:
        carrier-transitions:
          description: |-
            Number of times the interface state has transitioned
            between up and down since the time the device restarted
            or the last-clear time, whichever is most recent.
          format: int64
          maximum: 1.8446744073709552e+19
          minimum: 0
          title: carrier-transitions
          type: integer
        in-broadcast-pkts:
          description: |-
            The number of packets, delivered by this sub-layer to a
            higher (sub-)layer, that were addressed to a broadcast
            address at this sub-layer.

            Discontinuities in the value of this counter can occur
            at re-initialization of the management system, and at
            other times as indicated by the value of
            'last-clear'.
          format: int64
          maximum: 1.8446744073709552e+19
          minimum: 0
          title: in-broadcast-pkts
          type: integer
        in-discards:
          description: |-
            The number of inbound packets that were chosen to be
            discarded even though no errors had been detected to
            prevent their being deliverable to a higher-layer
            protocol.  One possible reason for discarding such a
            packet could be to free up buffer space.

            Discontinuities in the value of this counter can occur
            at re-initialization of the management system, and at
            other times as indicated by the value of
            'last-clear'.
          format: int64
          maximum: 1.8446744073709552e+19
          minimum: 0
          title: in-discards
          type: integer
        in-errors:
          description: |-
            For packet-oriented interfaces, the number of inbound
            packets that contained errors preventing them from being
            deliverable to a higher-layer protocol.  For character-
            oriented or fixed-length interfaces, the number of
            inbound transmission units that contained errors
            preventing them from being deliverable to a higher-layer
            protocol.

            Discontinuities in the value of this counter can occur
            at re-initialization of the management system, and at
            other times as indicated by the value of
            'last-clear'.
          format: int64
          maximum: 1.8446744073709552e+19
          minimum: 0
          title: in-errors
          type: integer
        in-fcs-errors:
          description: |-
            Number of received packets which had errors in the
            frame check sequence (FCS), i.e., framing errors.

            Discontinuities in the value of this counter can occur
            when the device is re-initialization as indicated by the
            value of 'last-clear'.
          format: int64
          maximum: 1.8446744073709552e+19
          minimum: 0
          title: in-fcs-errors
          type: integer
        in-multicast-pkts:
          description: |-
            The number of packets, delivered by this sub-layer to a
            higher (sub-)layer, that were addressed to a multicast
            address at this sub-layer.  For a MAC-layer protocol,
            this includes both Group and Functional addresses.

            Discontinuities in the value of this counter can occur
            at re-initialization of the management system, and at
            other times as indicated by the value of
            'last-clear'.
          format: int64
          maximum: 1.8446744073709552e+19
          minimum: 0
          title: in-multicast-pkts
          type: integer
        in-octets:
          description: |-
            The total number of octets received on the interface,
            including framing characters.

            Discontinuities in the value of this counter can occur
            at re-initialization of the management system, and at
            other times as indicated by the value of
            'last-clear'.
          format: int64
          maximum: 1.8446744073709552e+19
          minimum: 0
          title: in-octets
          type: integer
        in-unicast-pkts:
          description: |-
            The number of packets, delivered by this sub-layer to a
            higher (sub-)layer, that were not addressed to a
            multicast or broadcast address at this sub-layer.

            Discontinuities in the value of this counter can occur
            at re-initialization of the management system, and at
            other times as indicated by the value of
            'last-clear'.
          format: int64
          maximum: 1.8446744073709552e+19
          minimum: 0
          title: in-unicast-pkts
          type: integer
        in-unknown-protos:
          description: |-
            For packet-oriented interfaces, the number of packets
            received via the interface that were discarded because
            of an unknown or unsupported protocol.  For
            character-oriented or fixed-length interfaces that
            support protocol multiplexing, the number of
            transmission units received via the interface that were
            discarded because of an unknown or unsupported protocol.
            For any interface that does not support protocol
            multiplexing, this counter is not present.

            Discontinuities in the value of this counter can occur
            at re-initialization of the management system, and at
            other times as indicated by the value of
            'last-clear'.
          format: int64
          maximum: 1.8446744073709552e+19
          minimum: 0
          title: in-unknown-protos
          type: integer
        last-clear:
          description: |-
            Timestamp of the last time the interface counters were
            cleared.

            The value is the timestamp in nanoseconds relative to
            the Unix Epoch (Jan 1, 1970 00:00:00 UTC).
          format: int64
          maximum: 1.8446744073709552e+19
          minimum: 0
          title: last-clear
          type: integer
        out-broadcast-pkts:
          description: |-
            The total number of packets that higher-level protocols
            requested be transmitted, and that were addressed to a
            broadcast address at this sub-layer, including those
            that were discarded or not sent.

            Discontinuities in the value of this counter can occur
            at re-initialization of the management system, and at
            other times as indicated by the value of
            'last-clear'.
          format: int64
          maximum: 1.8446744073709552e+19
          minimum: 0
          title: out-broadcast-pkts
          type: integer
        out-discards:
          description: |-
            The number of outbound packets that were chosen to be
            discarded even though no errors had been detected to
            prevent their being transmitted.  One possible reason
            for discarding such a packet could be to free up buffer
            space.

            Discontinuities in the value of this counter can occur
            at re-initialization of the management system, and at
            other times as indicated by the value of
            'last-clear'.
          format: int64
          maximum: 1.8446744073709552e+19
          minimum: 0
          title: out-discards
          type: integer
        out-errors:
          description: |-
            For packet-oriented interfaces, the number of outbound
            packets that could not be transmitted because of errors.
            For character-oriented or fixed-length interfaces, the
            number of outbound transmission units that could not be
            transmitted because of errors.

            Discontinuities in the value of this counter can occur
            at re-initialization of the management system, and at
            other times as indicated by the value of
            'last-clear'.
          format: int64
          maximum: 1.8446744073709552e+19
          minimum: 0
          title: out-errors
          type: integer
        out-multicast-pkts:
          description: |-
            The total number of packets that higher-level protocols
            requested be transmitted, and that were addressed to a
            multicast address at this sub-layer, including those
            that were discarded or not sent.  For a MAC-layer
            protocol, this includes both Group and Functional
            addresses.

            Discontinuities in the value of this counter can occur
            at re-initialization of the management system, and at
            other times as indicated by the value of
            'last-clear'.
          format: int64
          maximum: 1.8446744073709552e+19
          minimum: 0
          title: out-multicast-pkts
          type: integer
        out-octets:
          description: |-
            The total number of octets transmitted out of the
            interface, including framing characters.

            Discontinuities in the value of this counter can occur
            at re-initialization of the management system, and at
            other times as indicated by the value of
            'last-clear'.
          format: int64
          maximum: 1.8446744073709552e+19
          minimum: 0
          title: out-octets
          type: integer
        out-unicast-pkts:
          description: |-
            The total number of packets that higher-level protocols
            requested be transmitted, and that were not addressed
            to a multicast or broadcast address at this sub-layer,
            including those that were discarded or not sent.

            Discontinuities in the value of this counter can occur
            at re-initialization of the management system, and at
            other times as indicated by the value of
            'last-clear'.
          format: int64
          maximum: 1.8446744073709552e+19
          minimum: 0
          title: out-unicast-pkts
          type: integer
      title: Interfaces_Interface_Subinterfaces_Subinterface_State_Counters
      type: object
    System:
      additionalProperties:
        $ref: '#/components/schemas/AdditionalPropertyTarget'
      description: |-
        Enclosing container for system-related configuration and
        operational state data
      properties:
        aaa:
          $ref: '#/components/schemas/System_Aaa'
        clock:
          $ref: '#/components/schemas/System_Clock'
        config:
          $ref: '#/components/schemas/System_Config'
        dns:
          $ref: '#/components/schemas/System_Dns'
        logging:
          $ref: '#/components/schemas/System_Logging'
        memory:
          $ref: '#/components/schemas/System_Memory'
        ntp:
          $ref: '#/components/schemas/System_Ntp'
        openflow:
          $ref: '#/components/schemas/System_Openflow'
        processes:
          $ref: '#/components/schemas/System_Processes'
        ssh-server:
          $ref: '#/components/schemas/System_Ssh-server'
        state:
          $ref: '#/components/schemas/System_State'
        telnet-server:
          $ref: '#/components/schemas/System_Telnet-server'
      title: System
      type: object
    System_Aaa:
      description: Top-level container for AAA services
      properties:
        accounting:
          $ref: '#/components/schemas/System_Aaa_Accounting'
        authentication:
          $ref: '#/components/schemas/System_Aaa_Authentication'
        authorization:
          $ref: '#/components/schemas/System_Aaa_Authorization'
        config:
          $ref: '#/components/schemas/System_Aaa_Config'
        server-groups:
          $ref: '#/components/schemas/System_Aaa_Server-groups'
        state:
          $ref: '#/components/schemas/System_Aaa_State'
      title: System_Aaa
      type: object
    System_Aaa_Accounting:
      description: Top-level container for AAA accounting
      properties:
        config:
          $ref: '#/components/schemas/System_Aaa_Accounting_Config'
        events:
          $ref: '#/components/schemas/System_Aaa_Accounting_Events'
        state:
          $ref: '#/components/schemas/System_Aaa_Accounting_State'
      title: System_Aaa_Accounting
      type: object
    System_Aaa_Accounting_Config:
      description: Configuration data for user activity accounting.
      properties:
        leaf-list-accounting-method:
          items:
            description: |-
              The method used for AAA accounting for this event
              type.  The method is defined by the destination for
              accounting data, which may be specified as the group of
              all TACACS+/RADIUS servers, a defined server group, or
              the local system.
            title: accounting-method
            type: string
          title: leaf-list-accounting-method
          type: array
      title: System_Aaa_Accounting_Config
      type: object
    System_Aaa_Accounting_Events:
      description: |-
        Enclosing container for defining handling of events
        for accounting
      properties:
        event:
          description: List of events subject to accounting
          items:
            $ref: '#/components/schemas/System_Aaa_Accounting_Events_Event'
          title: ItemSystem_Aaa_Accounting_Events_Event
          type: array
          uniqueItems: true
          x-keys:
          - event-type
      title: System_Aaa_Accounting_Events
      type: object
    System_Aaa_Accounting_Events_Event:
      properties:
        config:
          $ref: '#/components/schemas/System_Aaa_Accounting_Events_Event_Config'
        event-type:
          description: |-
            Reference to the event-type being logged at the
            accounting server
          title: event-type
          type: string
          x-leafref: ../config/event-type
        state:
          $ref: '#/components/schemas/System_Aaa_Accounting_Events_Event_State'
      required:
      - event-type
      type: object
    System_Aaa_Accounting_Events_Event_Config:
      description: Configuration data for accounting events
      properties:
        event-type:
          description: |-
            The type of activity to record at the AAA accounting
            server
          enum:
<<<<<<< HEAD
          - AAA_ACCOUNTING_EVENT_LOGIN
=======
>>>>>>> 474f0765
          - AAA_AUTHORIZATION_EVENT_COMMAND
          - AAA_AUTHORIZATION_EVENT_CONFIG
          - AAA_ACCOUNTING_EVENT_LOGIN
          - AAA_ACCOUNTING_EVENT_COMMAND
          title: event-type
          type: string
        record:
          description: |-
            Type of record to send to the accounting server for this
            activity type
          title: record
          type: string
      title: System_Aaa_Accounting_Events_Event_Config
      type: object
    System_Aaa_Accounting_Events_Event_State:
      description: Operational state data for accounting events
      properties:
        event-type:
          description: |-
            The type of activity to record at the AAA accounting
            server
          enum:
<<<<<<< HEAD
          - AAA_ACCOUNTING_EVENT_LOGIN
=======
>>>>>>> 474f0765
          - AAA_AUTHORIZATION_EVENT_COMMAND
          - AAA_AUTHORIZATION_EVENT_CONFIG
          - AAA_ACCOUNTING_EVENT_LOGIN
          - AAA_ACCOUNTING_EVENT_COMMAND
          title: event-type
          type: string
        record:
          description: |-
            Type of record to send to the accounting server for this
            activity type
          title: record
          type: string
      title: System_Aaa_Accounting_Events_Event_State
      type: object
    System_Aaa_Accounting_State:
      description: Operational state data for user accounting.
      properties:
        leaf-list-accounting-method:
          items:
            description: |-
              The method used for AAA accounting for this event
              type.  The method is defined by the destination for
              accounting data, which may be specified as the group of
              all TACACS+/RADIUS servers, a defined server group, or
              the local system.
            title: accounting-method
            type: string
          title: leaf-list-accounting-method
          type: array
      title: System_Aaa_Accounting_State
      type: object
    System_Aaa_Authentication:
      description: Top-level container for global authentication data
      properties:
        admin-user:
          $ref: '#/components/schemas/System_Aaa_Authentication_Admin-user'
        config:
          $ref: '#/components/schemas/System_Aaa_Authentication_Config'
        state:
          $ref: '#/components/schemas/System_Aaa_Authentication_State'
        users:
          $ref: '#/components/schemas/System_Aaa_Authentication_Users'
      title: System_Aaa_Authentication
      type: object
    System_Aaa_Authentication_Admin-user:
      description: |-
        Top-level container for the system root or admin user
        configuration and operational state
      properties:
        config:
          $ref: '#/components/schemas/System_Aaa_Authentication_Admin-user_Config'
        state:
          $ref: '#/components/schemas/System_Aaa_Authentication_Admin-user_State'
      title: System_Aaa_Authentication_Admin-user
      type: object
    System_Aaa_Authentication_Admin-user_Config:
      description: Configuration data for the root user account
      properties:
        admin-password:
          description: |-
            The admin/root password, supplied as a cleartext string.
            The system should hash and only store the password as a
            hashed value.
          title: admin-password
          type: string
        admin-password-hashed:
          description: |-
            The admin/root password, supplied as a hashed value
            using the notation described in the definition of the
            crypt-password-type.
          title: admin-password-hashed
          type: string
      title: System_Aaa_Authentication_Admin-user_Config
      type: object
    System_Aaa_Authentication_Admin-user_State:
      description: Operational state data for the root user account
      properties:
        admin-password:
          description: |-
            The admin/root password, supplied as a cleartext string.
            The system should hash and only store the password as a
            hashed value.
          title: admin-password
          type: string
        admin-password-hashed:
          description: |-
            The admin/root password, supplied as a hashed value
            using the notation described in the definition of the
            crypt-password-type.
          title: admin-password-hashed
          type: string
        admin-username:
          description: |-
            Name of the administrator user account, e.g., admin, root,
            etc.
          title: admin-username
          type: string
      title: System_Aaa_Authentication_Admin-user_State
      type: object
    System_Aaa_Authentication_Config:
      description: Configuration data for global authentication services
      properties:
        leaf-list-authentication-method:
          items:
            description: |-
              Ordered list of authentication methods for users.  This
              can be either a reference to a server group, or a well-
              defined designation in the AAA_METHOD_TYPE identity.  If
              authentication fails with one method, the next defined
              method is tried -- failure of all methods results in the
              user being denied access.
            title: authentication-method
            type: string
          title: leaf-list-authentication-method
          type: array
      title: System_Aaa_Authentication_Config
      type: object
    System_Aaa_Authentication_State:
      description: |-
        Operational state data for global authentication
        services
      properties:
        leaf-list-authentication-method:
          items:
            description: |-
              Ordered list of authentication methods for users.  This
              can be either a reference to a server group, or a well-
              defined designation in the AAA_METHOD_TYPE identity.  If
              authentication fails with one method, the next defined
              method is tried -- failure of all methods results in the
              user being denied access.
            title: authentication-method
            type: string
          title: leaf-list-authentication-method
          type: array
      title: System_Aaa_Authentication_State
      type: object
    System_Aaa_Authentication_Users:
      description: Enclosing container list of local users
      properties:
        user:
          description: List of local users on the system
          items:
            $ref: '#/components/schemas/System_Aaa_Authentication_Users_User'
          title: ItemSystem_Aaa_Authentication_Users_User
          type: array
          uniqueItems: true
          x-keys:
          - username
      title: System_Aaa_Authentication_Users
      type: object
    System_Aaa_Authentication_Users_User:
      properties:
        config:
          $ref: '#/components/schemas/System_Aaa_Authentication_Users_User_Config'
        state:
          $ref: '#/components/schemas/System_Aaa_Authentication_Users_User_State'
        username:
          description: References the configured username for the user
          title: username
          type: string
          x-leafref: ../config/username
      required:
      - username
      type: object
    System_Aaa_Authentication_Users_User_Config:
      description: Configuration data for local users
      properties:
        password:
          description: |-
            The user password, supplied as cleartext.  The system
            must hash the value and only store the hashed value.
          title: password
          type: string
        password-hashed:
          description: |-
            The user password, supplied as a hashed value
            using the notation described in the definition of the
            crypt-password-type.
          title: password-hashed
          type: string
        role:
          description: |-
            Role assigned to the user.  The role may be supplied
            as a string or a role defined by the SYSTEM_DEFINED_ROLES
            identity.
          title: role
          type: string
        ssh-key:
          description: SSH public key for the user (RSA or DSA)
          title: ssh-key
          type: string
        username:
          description: Assigned username for this user
          title: username
          type: string
      title: System_Aaa_Authentication_Users_User_Config
      type: object
    System_Aaa_Authentication_Users_User_State:
      description: Operational state data for local users
      properties:
        password:
          description: |-
            The user password, supplied as cleartext.  The system
            must hash the value and only store the hashed value.
          title: password
          type: string
        password-hashed:
          description: |-
            The user password, supplied as a hashed value
            using the notation described in the definition of the
            crypt-password-type.
          title: password-hashed
          type: string
        role:
          description: |-
            Role assigned to the user.  The role may be supplied
            as a string or a role defined by the SYSTEM_DEFINED_ROLES
            identity.
          title: role
          type: string
        ssh-key:
          description: SSH public key for the user (RSA or DSA)
          title: ssh-key
          type: string
        username:
          description: Assigned username for this user
          title: username
          type: string
      title: System_Aaa_Authentication_Users_User_State
      type: object
    System_Aaa_Authorization:
      description: |-
        Top-level container for AAA authorization configuration
        and operational state data
      properties:
        config:
          $ref: '#/components/schemas/System_Aaa_Authorization_Config'
        events:
          $ref: '#/components/schemas/System_Aaa_Authorization_Events'
        state:
          $ref: '#/components/schemas/System_Aaa_Authorization_State'
      title: System_Aaa_Authorization
      type: object
    System_Aaa_Authorization_Config:
      description: |-
        Configuration data for authorization based on AAA
        methods
      properties:
        leaf-list-authorization-method:
          items:
            description: |-
              Ordered list of methods for authorizing commands.  The first
              method that provides a response (positive or negative) should
              be used.  The list may contain a well-defined method such
              as the set of all TACACS or RADIUS servers, or the name of
              a defined AAA server group.  The system must validate
              that the named server group exists.
            title: authorization-method
            type: string
          title: leaf-list-authorization-method
          type: array
      title: System_Aaa_Authorization_Config
      type: object
    System_Aaa_Authorization_Events:
      description: |-
        Enclosing container for the set of events subject
        to authorization
      properties:
        event:
          description: List of events subject to AAA authorization
          items:
            $ref: '#/components/schemas/System_Aaa_Authorization_Events_Event'
          title: ItemSystem_Aaa_Authorization_Events_Event
          type: array
          uniqueItems: true
          x-keys:
          - event-type
      title: System_Aaa_Authorization_Events
      type: object
    System_Aaa_Authorization_Events_Event:
      properties:
        config:
          $ref: '#/components/schemas/System_Aaa_Authorization_Events_Event_Config'
        event-type:
          description: Reference to the event-type list key
          title: event-type
          type: string
          x-leafref: ../config/event-type
        state:
          $ref: '#/components/schemas/System_Aaa_Authorization_Events_Event_State'
      required:
      - event-type
      type: object
    System_Aaa_Authorization_Events_Event_Config:
      description: Configuration data for each authorized event
      properties:
        event-type:
          description: |-
            The type of event to record at the AAA authorization
            server
          title: event-type
          type: string
      title: System_Aaa_Authorization_Events_Event_Config
      type: object
    System_Aaa_Authorization_Events_Event_State:
      description: Operational state data for each authorized activity
      properties:
        event-type:
          description: |-
            The type of event to record at the AAA authorization
            server
          title: event-type
          type: string
      title: System_Aaa_Authorization_Events_Event_State
      type: object
    System_Aaa_Authorization_State:
      description: Operational state data for authorization based on AAA
      properties:
        leaf-list-authorization-method:
          items:
            description: |-
              Ordered list of methods for authorizing commands.  The first
              method that provides a response (positive or negative) should
              be used.  The list may contain a well-defined method such
              as the set of all TACACS or RADIUS servers, or the name of
              a defined AAA server group.  The system must validate
              that the named server group exists.
            title: authorization-method
            type: string
          title: leaf-list-authorization-method
          type: array
      title: System_Aaa_Authorization_State
      type: object
    System_Aaa_Config:
      description: Configuration data for top level AAA services
      title: System_Aaa_Config
      type: object
    System_Aaa_Server-groups:
      description: Enclosing container for AAA server groups
      properties:
        server-group:
          description: |-
            List of AAA server groups.  All servers in a group
            must have the same type as indicated by the server
            type.
          items:
            $ref: '#/components/schemas/System_Aaa_Server-groups_Server-group'
          title: ItemSystem_Aaa_Server-groups_Server-group
          type: array
          uniqueItems: true
          x-keys:
          - name
      title: System_Aaa_Server-groups
      type: object
    System_Aaa_Server-groups_Server-group:
      properties:
        config:
          $ref: '#/components/schemas/System_Aaa_Server-groups_Server-group_Config'
        name:
          description: Reference to configured name of the server group
          title: name
          type: string
          x-leafref: ../config/name
        servers:
          $ref: '#/components/schemas/System_Aaa_Server-groups_Server-group_Servers'
        state:
          $ref: '#/components/schemas/System_Aaa_Server-groups_Server-group_State'
      required:
      - name
      type: object
    System_Aaa_Server-groups_Server-group_Config:
      description: Configuration data for each server group
      properties:
        name:
          description: Name for the server group
          title: name
          type: string
        type:
          description: |-
            AAA server type -- all servers in the group must be of this
            type
          enum:
          - RADIUS
          - TACACS
          title: type
          type: string
      title: System_Aaa_Server-groups_Server-group_Config
      type: object
    System_Aaa_Server-groups_Server-group_Servers:
      description: Enclosing container the list of servers
      properties:
        server:
          description: List of AAA servers
          items:
            $ref: '#/components/schemas/System_Aaa_Server-groups_Server-group_Servers_Server'
          title: ItemSystem_Aaa_Server-groups_Server-group_Servers_Server
          type: array
          uniqueItems: true
          x-keys:
          - address
      title: System_Aaa_Server-groups_Server-group_Servers
      type: object
    System_Aaa_Server-groups_Server-group_Servers_Server:
      properties:
        address:
          description: Reference to the configured address of the AAA server
          title: address
          type: string
          x-leafref: ../config/address
        config:
          $ref: '#/components/schemas/System_Aaa_Server-groups_Server-group_Servers_Server_Config'
        radius:
          $ref: '#/components/schemas/System_Aaa_Server-groups_Server-group_Servers_Server_Radius'
        state:
          $ref: '#/components/schemas/System_Aaa_Server-groups_Server-group_Servers_Server_State'
        tacacs:
          $ref: '#/components/schemas/System_Aaa_Server-groups_Server-group_Servers_Server_Tacacs'
      required:
      - address
      type: object
    System_Aaa_Server-groups_Server-group_Servers_Server_Config:
      description: 'Configuration data '
      properties:
        address:
          description: Address of the authentication server
          title: address
          type: string
        name:
          description: Name assigned to the server
          title: name
          type: string
        timeout:
          description: |-
            Set the timeout in seconds on responses from the AAA
            server
          maximum: 65535
          minimum: 0
          title: timeout
          type: integer
      title: System_Aaa_Server-groups_Server-group_Servers_Server_Config
      type: object
    System_Aaa_Server-groups_Server-group_Servers_Server_Radius:
      description: Top-level container for RADIUS server data
      properties:
        config:
          $ref: '#/components/schemas/System_Aaa_Server-groups_Server-group_Servers_Server_Radius_Config'
        state:
          $ref: '#/components/schemas/System_Aaa_Server-groups_Server-group_Servers_Server_Radius_State'
      title: System_Aaa_Server-groups_Server-group_Servers_Server_Radius
      type: object
    System_Aaa_Server-groups_Server-group_Servers_Server_Radius_Config:
      description: Configuration data for RADIUS servers
      properties:
        acct-port:
          description: Port number for accounting requests
          maximum: 65535
          minimum: 0
          title: acct-port
          type: integer
        auth-port:
          description: Port number for authentication requests
          maximum: 65535
          minimum: 0
          title: auth-port
          type: integer
        retransmit-attempts:
          description: |-
            Number of times the system may resend a request to the
            RADIUS server when it is unresponsive
          maximum: 255
          minimum: 0
          title: retransmit-attempts
          type: integer
        secret-key:
          description: |-
            The unencrypted shared key used between the authentication
            server and the device.
          title: secret-key
          type: string
        source-address:
          description: Source IP address to use in messages to the RADIUS server
          title: source-address
          type: string
      title: System_Aaa_Server-groups_Server-group_Servers_Server_Radius_Config
      type: object
    System_Aaa_Server-groups_Server-group_Servers_Server_Radius_State:
      description: Operational state data for RADIUS servers
      properties:
        acct-port:
          description: Port number for accounting requests
          maximum: 65535
          minimum: 0
          title: acct-port
          type: integer
        auth-port:
          description: Port number for authentication requests
          maximum: 65535
          minimum: 0
          title: auth-port
          type: integer
        counters:
          $ref: '#/components/schemas/System_Aaa_Server-groups_Server-group_Servers_Server_Radius_State_Counters'
        retransmit-attempts:
          description: |-
            Number of times the system may resend a request to the
            RADIUS server when it is unresponsive
          maximum: 255
          minimum: 0
          title: retransmit-attempts
          type: integer
        secret-key:
          description: |-
            The unencrypted shared key used between the authentication
            server and the device.
          title: secret-key
          type: string
        source-address:
          description: Source IP address to use in messages to the RADIUS server
          title: source-address
          type: string
      title: System_Aaa_Server-groups_Server-group_Servers_Server_Radius_State
      type: object
    System_Aaa_Server-groups_Server-group_Servers_Server_Radius_State_Counters:
      description: A collection of RADIUS related state objects.
      properties:
        access-accepts:
          description: Received Access-Accept messages.
          format: int64
          maximum: 1.8446744073709552e+19
          minimum: 0
          title: access-accepts
          type: integer
        access-rejects:
          description: Received Access-Reject messages.
          format: int64
          maximum: 1.8446744073709552e+19
          minimum: 0
          title: access-rejects
          type: integer
        retried-access-requests:
          description: Retransmitted Access-Request messages.
          format: int64
          maximum: 1.8446744073709552e+19
          minimum: 0
          title: retried-access-requests
          type: integer
        timeout-access-requests:
          description: |-
            Access-Request messages that have timed-out,
            requiring retransmission.
          format: int64
          maximum: 1.8446744073709552e+19
          minimum: 0
          title: timeout-access-requests
          type: integer
      title: System_Aaa_Server-groups_Server-group_Servers_Server_Radius_State_Counters
      type: object
    System_Aaa_Server-groups_Server-group_Servers_Server_State:
      description: 'Operational state data '
      properties:
        address:
          description: Address of the authentication server
          title: address
          type: string
        connection-aborts:
          description: |-
            Number of aborted connections to the server.  These do
            not include connections that are close gracefully.
          format: int64
          maximum: 1.8446744073709552e+19
          minimum: 0
          title: connection-aborts
          type: integer
        connection-closes:
          description: |-
            Number of connection close requests sent to the server, e.g.
            socket close
          format: int64
          maximum: 1.8446744073709552e+19
          minimum: 0
          title: connection-closes
          type: integer
        connection-failures:
          description: Number of connection failures to the server
          format: int64
          maximum: 1.8446744073709552e+19
          minimum: 0
          title: connection-failures
          type: integer
        connection-opens:
          description: |-
            Number of new connection requests sent to the server, e.g.
            socket open
          format: int64
          maximum: 1.8446744073709552e+19
          minimum: 0
          title: connection-opens
          type: integer
        connection-timeouts:
          description: Number of connection timeouts to the server
          format: int64
          maximum: 1.8446744073709552e+19
          minimum: 0
          title: connection-timeouts
          type: integer
        errors-received:
          description: Number of error messages received from the server
          format: int64
          maximum: 1.8446744073709552e+19
          minimum: 0
          title: errors-received
          type: integer
        messages-received:
          description: Number of messages received by the server
          format: int64
          maximum: 1.8446744073709552e+19
          minimum: 0
          title: messages-received
          type: integer
        messages-sent:
          description: Number of messages sent to the server
          format: int64
          maximum: 1.8446744073709552e+19
          minimum: 0
          title: messages-sent
          type: integer
        name:
          description: Name assigned to the server
          title: name
          type: string
        timeout:
          description: |-
            Set the timeout in seconds on responses from the AAA
            server
          maximum: 65535
          minimum: 0
          title: timeout
          type: integer
      title: System_Aaa_Server-groups_Server-group_Servers_Server_State
      type: object
    System_Aaa_Server-groups_Server-group_Servers_Server_Tacacs:
      description: Top-level container for TACACS+ server data
      properties:
        config:
          $ref: '#/components/schemas/System_Aaa_Server-groups_Server-group_Servers_Server_Tacacs_Config'
        state:
          $ref: '#/components/schemas/System_Aaa_Server-groups_Server-group_Servers_Server_Tacacs_State'
      title: System_Aaa_Server-groups_Server-group_Servers_Server_Tacacs
      type: object
    System_Aaa_Server-groups_Server-group_Servers_Server_Tacacs_Config:
      description: Configuration data for TACACS+ server
      properties:
        port:
          description: The port number on which to contact the TACACS server
          maximum: 65535
          minimum: 0
          title: port
          type: integer
        secret-key:
          description: |-
            The unencrypted shared key used between the authentication
            server and the device.
          title: secret-key
          type: string
        source-address:
          description: Source IP address to use in messages to the TACACS server
          title: source-address
          type: string
      title: System_Aaa_Server-groups_Server-group_Servers_Server_Tacacs_Config
      type: object
    System_Aaa_Server-groups_Server-group_Servers_Server_Tacacs_State:
      description: Operational state data for TACACS+ server
      properties:
        port:
          description: The port number on which to contact the TACACS server
          maximum: 65535
          minimum: 0
          title: port
          type: integer
        secret-key:
          description: |-
            The unencrypted shared key used between the authentication
            server and the device.
          title: secret-key
          type: string
        source-address:
          description: Source IP address to use in messages to the TACACS server
          title: source-address
          type: string
      title: System_Aaa_Server-groups_Server-group_Servers_Server_Tacacs_State
      type: object
    System_Aaa_Server-groups_Server-group_State:
      description: Operational state data for each server group
      properties:
        name:
          description: Name for the server group
          title: name
          type: string
        type:
          description: |-
            AAA server type -- all servers in the group must be of this
            type
          enum:
          - RADIUS
          - TACACS
          title: type
          type: string
      title: System_Aaa_Server-groups_Server-group_State
      type: object
    System_Aaa_State:
      description: 'Operational state data for top level AAA services '
      title: System_Aaa_State
      type: object
    System_Clock:
      description: Top-level container for clock configuration data
      properties:
        config:
          $ref: '#/components/schemas/System_Clock_Config'
        state:
          $ref: '#/components/schemas/System_Clock_State'
      title: System_Clock
      type: object
    System_Clock_Config:
      description: Configuration data for system clock
      properties:
        timezone-name:
          description: |-
            The TZ database name to use for the system, such
            as 'Europe/Stockholm'.
          title: timezone-name
          type: string
      title: System_Clock_Config
      type: object
    System_Clock_State:
      description: Operational state data for system clock
      properties:
        timezone-name:
          description: |-
            The TZ database name to use for the system, such
            as 'Europe/Stockholm'.
          title: timezone-name
          type: string
      title: System_Clock_State
      type: object
    System_Config:
      description: Global configuration data for the system
      properties:
        domain-name:
          description: |-
            Specifies the domain name used to form fully qualified name
            for unqualified hostnames.
          maxLength: 253
          minLength: 1
          pattern: ((([a-zA-Z0-9_]([a-zA-Z0-9\-_]){0,61})?[a-zA-Z0-9]\.)*([a-zA-Z0-9_]([a-zA-Z0-9\-_]){0,61})?[a-zA-Z0-9]\.?)|\.
          title: domain-name
          type: string
        hostname:
          description: |-
            The hostname of the device -- should be a single domain
            label, without the domain.
          maxLength: 253
          minLength: 1
          pattern: ((([a-zA-Z0-9_]([a-zA-Z0-9\-_]){0,61})?[a-zA-Z0-9]\.)*([a-zA-Z0-9_]([a-zA-Z0-9\-_]){0,61})?[a-zA-Z0-9]\.?)|\.
          title: hostname
          type: string
        login-banner:
          description: |-
            The console login message displayed before the login prompt,
            i.e., before a user logs into the system.
          title: login-banner
          type: string
        motd-banner:
          description: |-
            The console message displayed after a user logs into the
            system.  They system may append additional standard
            information such as the current system date and time, uptime,
            last login timestamp, etc.
          title: motd-banner
          type: string
      title: System_Config
      type: object
    System_Dns:
      description: Enclosing container for DNS resolver data
      properties:
        config:
          $ref: '#/components/schemas/System_Dns_Config'
        host-entries:
          $ref: '#/components/schemas/System_Dns_Host-entries'
        servers:
          $ref: '#/components/schemas/System_Dns_Servers'
        state:
          $ref: '#/components/schemas/System_Dns_State'
      title: System_Dns
      type: object
    System_Dns_Config:
      description: Configuration data for the DNS resolver
      properties:
        leaf-list-search:
          items:
            description: |-
              An ordered list of domains to search when resolving
              a host name.
            maxLength: 253
            minLength: 1
            pattern: ((([a-zA-Z0-9_]([a-zA-Z0-9\-_]){0,61})?[a-zA-Z0-9]\.)*([a-zA-Z0-9_]([a-zA-Z0-9\-_]){0,61})?[a-zA-Z0-9]\.?)|\.
            title: search
            type: string
          title: leaf-list-search
          type: array
      title: System_Dns_Config
      type: object
    System_Dns_Host-entries:
      description: Enclosing container for list of static host entries
      properties:
        host-entry:
          description: List of static host entries
          items:
            $ref: '#/components/schemas/System_Dns_Host-entries_Host-entry'
          title: ItemSystem_Dns_Host-entries_Host-entry
          type: array
          uniqueItems: true
          x-keys:
          - hostname
      title: System_Dns_Host-entries
      type: object
    System_Dns_Host-entries_Host-entry:
      properties:
        config:
          $ref: '#/components/schemas/System_Dns_Host-entries_Host-entry_Config'
        hostname:
          description: Reference to the hostname list key
          title: hostname
          type: string
          x-leafref: ../config/hostname
        state:
          $ref: '#/components/schemas/System_Dns_Host-entries_Host-entry_State'
      required:
      - hostname
      type: object
    System_Dns_Host-entries_Host-entry_Config:
      description: Configuration data for static host entries
      properties:
        hostname:
          description: Hostname for the static DNS entry
          title: hostname
          type: string
        leaf-list-alias:
          items:
            description: Additional aliases for the hostname
            title: alias
            type: string
          title: leaf-list-alias
          type: array
        leaf-list-ipv4-address:
          items:
            description: List of IPv4 addressses for the host entry
            pattern: ^(([0-9]|[1-9][0-9]|1[0-9][0-9]|2[0-4][0-9]|25[0-5])\.){3}([0-9]|[1-9][0-9]|1[0-9][0-9]|2[0-4][0-9]|25[0-5])$
            title: ipv4-address
            type: string
          title: leaf-list-ipv4-address
          type: array
        leaf-list-ipv6-address:
          items:
            description: List of IPv6 addresses for the host entry
            pattern: ^(([0-9a-fA-F]{1,4}:){7}[0-9a-fA-F]{1,4}|([0-9a-fA-F]{1,4}:){1,7}:|([0-9a-fA-F]{1,4}:){1,6}:[0-9a-fA-F]{1,4}|([0-9a-fA-F]{1,4}:){1,5}(:[0-9a-fA-F]{1,4}){1,2}|([0-9a-fA-F]{1,4}:){1,4}(:[0-9a-fA-F]{1,4}){1,3}|([0-9a-fA-F]{1,4}:){1,3}(:[0-9a-fA-F]{1,4}){1,4}|([0-9a-fA-F]{1,4}:){1,2}(:[0-9a-fA-F]{1,4}){1,5}|[0-9a-fA-F]{1,4}:((:[0-9a-fA-F]{1,4}){1,6})|:((:[0-9a-fA-F]{1,4}){1,7}|:))$
            title: ipv6-address
            type: string
          title: leaf-list-ipv6-address
          type: array
      title: System_Dns_Host-entries_Host-entry_Config
      type: object
    System_Dns_Host-entries_Host-entry_State:
      description: Operational state data for static host entries
      properties:
        hostname:
          description: Hostname for the static DNS entry
          title: hostname
          type: string
        leaf-list-alias:
          items:
            description: Additional aliases for the hostname
            title: alias
            type: string
          title: leaf-list-alias
          type: array
        leaf-list-ipv4-address:
          items:
            description: List of IPv4 addressses for the host entry
            pattern: ^(([0-9]|[1-9][0-9]|1[0-9][0-9]|2[0-4][0-9]|25[0-5])\.){3}([0-9]|[1-9][0-9]|1[0-9][0-9]|2[0-4][0-9]|25[0-5])$
            title: ipv4-address
            type: string
          title: leaf-list-ipv4-address
          type: array
        leaf-list-ipv6-address:
          items:
            description: List of IPv6 addresses for the host entry
            pattern: ^(([0-9a-fA-F]{1,4}:){7}[0-9a-fA-F]{1,4}|([0-9a-fA-F]{1,4}:){1,7}:|([0-9a-fA-F]{1,4}:){1,6}:[0-9a-fA-F]{1,4}|([0-9a-fA-F]{1,4}:){1,5}(:[0-9a-fA-F]{1,4}){1,2}|([0-9a-fA-F]{1,4}:){1,4}(:[0-9a-fA-F]{1,4}){1,3}|([0-9a-fA-F]{1,4}:){1,3}(:[0-9a-fA-F]{1,4}){1,4}|([0-9a-fA-F]{1,4}:){1,2}(:[0-9a-fA-F]{1,4}){1,5}|[0-9a-fA-F]{1,4}:((:[0-9a-fA-F]{1,4}){1,6})|:((:[0-9a-fA-F]{1,4}){1,7}|:))$
            title: ipv6-address
            type: string
          title: leaf-list-ipv6-address
          type: array
      title: System_Dns_Host-entries_Host-entry_State
      type: object
    System_Dns_Servers:
      description: Enclosing container for DNS resolver list
      properties:
        server:
          description: |-
            List of the DNS servers that the resolver should query.

            When the resolver is invoked by a calling application, it
            sends the query to the first name server in this list.  If
            no response has been received within 'timeout' seconds,
            the resolver continues with the next server in the list.
            If no response is received from any server, the resolver
            continues with the first server again.  When the resolver
            has traversed the list 'attempts' times without receiving
            any response, it gives up and returns an error to the
            calling application.

            Implementations MAY limit the number of entries in this
            list.
          items:
            $ref: '#/components/schemas/System_Dns_Servers_Server'
          title: ItemSystem_Dns_Servers_Server
          type: array
          uniqueItems: true
          x-keys:
          - address
          x-must: []
      title: System_Dns_Servers
      type: object
    System_Dns_Servers_Server:
      properties:
        address:
          description: References the configured address of the DNS server
          title: address
          type: string
          x-leafref: ../config/address
        config:
          $ref: '#/components/schemas/System_Dns_Servers_Server_Config'
        state:
          $ref: '#/components/schemas/System_Dns_Servers_Server_State'
      required:
      - address
      type: object
    System_Dns_Servers_Server_Config:
      description: Configuration data for each DNS resolver
      properties:
        address:
          description: |-
            The address of the DNS server, can be either IPv4
            or IPv6.
          title: address
          type: string
        port:
          description: The port number of the DNS server.
          maximum: 65535
          minimum: 0
          title: port
          type: integer
      title: System_Dns_Servers_Server_Config
      type: object
    System_Dns_Servers_Server_State:
      description: Operational state data for each DNS resolver
      properties:
        address:
          description: |-
            The address of the DNS server, can be either IPv4
            or IPv6.
          title: address
          type: string
        port:
          description: The port number of the DNS server.
          maximum: 65535
          minimum: 0
          title: port
          type: integer
      title: System_Dns_Servers_Server_State
      type: object
    System_Dns_State:
      description: Operational state data for the DNS resolver
      properties:
        leaf-list-search:
          items:
            description: |-
              An ordered list of domains to search when resolving
              a host name.
            maxLength: 253
            minLength: 1
            pattern: ((([a-zA-Z0-9_]([a-zA-Z0-9\-_]){0,61})?[a-zA-Z0-9]\.)*([a-zA-Z0-9_]([a-zA-Z0-9\-_]){0,61})?[a-zA-Z0-9]\.?)|\.
            title: search
            type: string
          title: leaf-list-search
          type: array
      title: System_Dns_State
      type: object
    System_Logging:
      description: Top-level container for data related to logging / syslog
      properties:
        console:
          $ref: '#/components/schemas/System_Logging_Console'
        remote-servers:
          $ref: '#/components/schemas/System_Logging_Remote-servers'
      title: System_Logging
      type: object
    System_Logging_Console:
      description: |-
        Top-level container for data related to console-based
        logging
      properties:
        config:
          $ref: '#/components/schemas/System_Logging_Console_Config'
        selectors:
          $ref: '#/components/schemas/System_Logging_Console_Selectors'
        state:
          $ref: '#/components/schemas/System_Logging_Console_State'
      title: System_Logging_Console
      type: object
    System_Logging_Console_Config:
      description: Configuration data for console logging
      title: System_Logging_Console_Config
      type: object
    System_Logging_Console_Selectors:
      description: 'Enclosing container '
      properties:
        selector:
          description: List of selectors for log messages
          items:
            $ref: '#/components/schemas/System_Logging_Console_Selectors_Selector'
          title: ItemSystem_Logging_Console_Selectors_Selector
          type: array
          uniqueItems: true
          x-keys:
          - facility
          - severity
      title: System_Logging_Console_Selectors
      type: object
    System_Logging_Console_Selectors_Selector:
      additionalProperties:
        $ref: '#/components/schemas/AdditionalPropertyUnchanged'
      properties:
        config:
          $ref: '#/components/schemas/System_Logging_Console_Selectors_Selector_Config'
        facility:
          description: Reference to facility list key
          title: facility
          type: string
          x-leafref: ../config/facility
        severity:
          description: Reference to severity list key
          title: severity
          type: string
          x-leafref: ../config/severity
        state:
          $ref: '#/components/schemas/System_Logging_Console_Selectors_Selector_State'
      required:
      - facility
      - severity
      type: object
    System_Logging_Console_Selectors_Selector_Config:
      description: 'Configuration data '
      properties:
        facility:
          description: Specifies the facility, or class of messages to log
          enum:
          - LOCAL7
<<<<<<< HEAD
          - KERNEL
          - MAIL
          - LOCAL1
          - LOCAL4
          - SYSTEM_DAEMON
          - SYSLOG
          - USER
          - LOCAL2
          - LOCAL5
          - AUTHPRIV
          - CONSOLE
          - LOCAL3
          - ALL
=======
          - SYSTEM_DAEMON
          - AUTH
          - LOCAL4
          - LOCAL5
          - LOCAL3
          - AUTHPRIV
          - ALL
          - AUDIT
          - CONSOLE
          - LOCAL1
          - MAIL
          - USER
          - KERNEL
          - LOCAL6
          - NTP
          - SYSLOG
          - LOCAL2
>>>>>>> 474f0765
          - LOCAL0
          - AUDIT
          - LOCAL6
          - NTP
          - AUTH
          title: facility
          type: string
        severity:
          description: |-
            Specifies that only messages of the given severity (or
            greater severity) for the corresonding facility are logged
          title: severity
          type: string
      title: System_Logging_Console_Selectors_Selector_Config
      type: object
    System_Logging_Console_Selectors_Selector_State:
      description: 'Operational state data '
      properties:
        facility:
          description: Specifies the facility, or class of messages to log
          enum:
          - LOCAL7
<<<<<<< HEAD
          - KERNEL
          - MAIL
          - LOCAL1
          - LOCAL4
          - SYSTEM_DAEMON
          - SYSLOG
          - USER
          - LOCAL2
          - LOCAL5
          - AUTHPRIV
          - CONSOLE
          - LOCAL3
          - ALL
=======
          - SYSTEM_DAEMON
          - AUTH
          - LOCAL4
          - LOCAL5
          - LOCAL3
          - AUTHPRIV
          - ALL
          - AUDIT
          - CONSOLE
          - LOCAL1
          - MAIL
          - USER
          - KERNEL
          - LOCAL6
          - NTP
          - SYSLOG
          - LOCAL2
>>>>>>> 474f0765
          - LOCAL0
          - AUDIT
          - LOCAL6
          - NTP
          - AUTH
          title: facility
          type: string
        severity:
          description: |-
            Specifies that only messages of the given severity (or
            greater severity) for the corresonding facility are logged
          title: severity
          type: string
      title: System_Logging_Console_Selectors_Selector_State
      type: object
    System_Logging_Console_State:
      description: Operational state data for console logging
      title: System_Logging_Console_State
      type: object
    System_Logging_Remote-servers:
      description: Enclosing container for the list of remote log servers
      properties:
        remote-server:
          description: List of remote log servers
          items:
            $ref: '#/components/schemas/System_Logging_Remote-servers_Remote-server'
          title: ItemSystem_Logging_Remote-servers_Remote-server
          type: array
          uniqueItems: true
          x-keys:
          - host
      title: System_Logging_Remote-servers
      type: object
    System_Logging_Remote-servers_Remote-server:
      properties:
        config:
          $ref: '#/components/schemas/System_Logging_Remote-servers_Remote-server_Config'
        host:
          description: Reference to the host list key
          title: host
          type: string
          x-leafref: ../config/host
        selectors:
          $ref: '#/components/schemas/System_Logging_Remote-servers_Remote-server_Selectors'
        state:
          $ref: '#/components/schemas/System_Logging_Remote-servers_Remote-server_State'
      required:
      - host
      type: object
    System_Logging_Remote-servers_Remote-server_Config:
      description: Configuration data for remote log servers
      properties:
        host:
          description: IP address or hostname of the remote log server
          title: host
          type: string
        remote-port:
          description: |-
            Sets the destination port number for syslog UDP messages to
            the server.  The default for syslog is 514.
          maximum: 65535
          minimum: 0
          title: remote-port
          type: integer
        source-address:
          description: Source IP address for packets to the log server
          title: source-address
          type: string
      title: System_Logging_Remote-servers_Remote-server_Config
      type: object
    System_Logging_Remote-servers_Remote-server_Selectors:
      description: 'Enclosing container '
      properties:
        selector:
          description: List of selectors for log messages
          items:
            $ref: '#/components/schemas/System_Logging_Remote-servers_Remote-server_Selectors_Selector'
          title: ItemSystem_Logging_Remote-servers_Remote-server_Selectors_Selector
          type: array
          uniqueItems: true
          x-keys:
          - facility
          - severity
      title: System_Logging_Remote-servers_Remote-server_Selectors
      type: object
    System_Logging_Remote-servers_Remote-server_Selectors_Selector:
      additionalProperties:
        $ref: '#/components/schemas/AdditionalPropertyUnchanged'
      properties:
        config:
          $ref: '#/components/schemas/System_Logging_Remote-servers_Remote-server_Selectors_Selector_Config'
        facility:
          description: Reference to facility list key
          title: facility
          type: string
          x-leafref: ../config/facility
        severity:
          description: Reference to severity list key
          title: severity
          type: string
          x-leafref: ../config/severity
        state:
          $ref: '#/components/schemas/System_Logging_Remote-servers_Remote-server_Selectors_Selector_State'
      required:
      - facility
      - severity
      type: object
    System_Logging_Remote-servers_Remote-server_Selectors_Selector_Config:
      description: 'Configuration data '
      properties:
        facility:
          description: Specifies the facility, or class of messages to log
          enum:
          - LOCAL7
<<<<<<< HEAD
          - KERNEL
          - MAIL
          - LOCAL1
          - LOCAL4
          - SYSTEM_DAEMON
          - SYSLOG
          - USER
          - LOCAL2
          - LOCAL5
          - AUTHPRIV
          - CONSOLE
          - LOCAL3
          - ALL
=======
          - SYSTEM_DAEMON
          - AUTH
          - LOCAL4
          - LOCAL5
          - LOCAL3
          - AUTHPRIV
          - ALL
          - AUDIT
          - CONSOLE
          - LOCAL1
          - MAIL
          - USER
          - KERNEL
          - LOCAL6
          - NTP
          - SYSLOG
          - LOCAL2
>>>>>>> 474f0765
          - LOCAL0
          - AUDIT
          - LOCAL6
          - NTP
          - AUTH
          title: facility
          type: string
        severity:
          description: |-
            Specifies that only messages of the given severity (or
            greater severity) for the corresonding facility are logged
          title: severity
          type: string
      title: System_Logging_Remote-servers_Remote-server_Selectors_Selector_Config
      type: object
    System_Logging_Remote-servers_Remote-server_Selectors_Selector_State:
      description: 'Operational state data '
      properties:
        facility:
          description: Specifies the facility, or class of messages to log
          enum:
          - LOCAL7
<<<<<<< HEAD
          - KERNEL
          - MAIL
          - LOCAL1
          - LOCAL4
          - SYSTEM_DAEMON
          - SYSLOG
          - USER
          - LOCAL2
          - LOCAL5
          - AUTHPRIV
          - CONSOLE
          - LOCAL3
          - ALL
=======
          - SYSTEM_DAEMON
          - AUTH
          - LOCAL4
          - LOCAL5
          - LOCAL3
          - AUTHPRIV
          - ALL
          - AUDIT
          - CONSOLE
          - LOCAL1
          - MAIL
          - USER
          - KERNEL
          - LOCAL6
          - NTP
          - SYSLOG
          - LOCAL2
>>>>>>> 474f0765
          - LOCAL0
          - AUDIT
          - LOCAL6
          - NTP
          - AUTH
          title: facility
          type: string
        severity:
          description: |-
            Specifies that only messages of the given severity (or
            greater severity) for the corresonding facility are logged
          title: severity
          type: string
      title: System_Logging_Remote-servers_Remote-server_Selectors_Selector_State
      type: object
    System_Logging_Remote-servers_Remote-server_State:
      description: Operational state data for remote log servers
      properties:
        host:
          description: IP address or hostname of the remote log server
          title: host
          type: string
        remote-port:
          description: |-
            Sets the destination port number for syslog UDP messages to
            the server.  The default for syslog is 514.
          maximum: 65535
          minimum: 0
          title: remote-port
          type: integer
        source-address:
          description: Source IP address for packets to the log server
          title: source-address
          type: string
      title: System_Logging_Remote-servers_Remote-server_State
      type: object
    System_Memory:
      description: Top-level container for system memory data
      properties:
        config:
          $ref: '#/components/schemas/System_Memory_Config'
        state:
          $ref: '#/components/schemas/System_Memory_State'
      title: System_Memory
      type: object
    System_Memory_Config:
      description: Configuration data for system memory
      title: System_Memory_Config
      type: object
    System_Memory_State:
      description: Operational state data for system memory
      properties:
        physical:
          description: |-
            Reports the total physical memory available on the
            system.
          format: int64
          maximum: 1.8446744073709552e+19
          minimum: 0
          title: physical
          type: integer
        reserved:
          description: Memory reserved for system use
          format: int64
          maximum: 1.8446744073709552e+19
          minimum: 0
          title: reserved
          type: integer
      title: System_Memory_State
      type: object
    System_Ntp:
      description: Top-level container for NTP configuration and state
      properties:
        config:
          $ref: '#/components/schemas/System_Ntp_Config'
        ntp-keys:
          $ref: '#/components/schemas/System_Ntp_Ntp-keys'
        servers:
          $ref: '#/components/schemas/System_Ntp_Servers'
        state:
          $ref: '#/components/schemas/System_Ntp_State'
      title: System_Ntp
      type: object
    System_Ntp_Config:
      description: Configuration data for NTP client.
      properties:
        enable-ntp-auth:
          default: false
          description: |-
            Enable or disable NTP authentication -- when enabled, the
            system will only use packets containing a trusted
            authentication key to synchronize the time.
          title: enable-ntp-auth
          type: boolean
        enabled:
          default: false
          description: |-
            Enables the NTP protocol and indicates that the system should
            attempt to synchronize the system clock with an NTP server
            from the servers defined in the 'ntp/server' list.
          title: enabled
          type: boolean
        ntp-source-address:
          description: Source address to use on outgoing NTP packets
          title: ntp-source-address
          type: string
      title: System_Ntp_Config
      type: object
    System_Ntp_Ntp-keys:
      description: Enclosing container for list of NTP authentication keys
      properties:
        ntp-key:
          description: List of NTP authentication keys
          items:
            $ref: '#/components/schemas/System_Ntp_Ntp-keys_Ntp-key'
          title: ItemSystem_Ntp_Ntp-keys_Ntp-key
          type: array
          uniqueItems: true
          x-keys:
          - key-id
      title: System_Ntp_Ntp-keys
      type: object
    System_Ntp_Ntp-keys_Ntp-key:
      properties:
        config:
          $ref: '#/components/schemas/System_Ntp_Ntp-keys_Ntp-key_Config'
        key-id:
          description: Reference to auth key-id list key
          title: key-id
          type: string
          x-leafref: ../config/key-id
        state:
          $ref: '#/components/schemas/System_Ntp_Ntp-keys_Ntp-key_State'
      required:
      - key-id
      type: object
    System_Ntp_Ntp-keys_Ntp-key_Config:
      description: Configuration data for NTP auth keys
      properties:
        key-id:
          description: |-
            Integer identifier used by the client and server to
            designate a secret key.  The client and server must use
            the same key id.
          maximum: 65535
          minimum: 0
          title: key-id
          type: integer
        key-type:
          description: Encryption type used for the NTP authentication key
          enum:
          - NTP_AUTH_MD5
          title: key-type
          type: string
        key-value:
          description: NTP authentication key value
          title: key-value
          type: string
      title: System_Ntp_Ntp-keys_Ntp-key_Config
      type: object
    System_Ntp_Ntp-keys_Ntp-key_State:
      description: Operational state data for NTP auth keys
      properties:
        key-id:
          description: |-
            Integer identifier used by the client and server to
            designate a secret key.  The client and server must use
            the same key id.
          maximum: 65535
          minimum: 0
          title: key-id
          type: integer
        key-type:
          description: Encryption type used for the NTP authentication key
          enum:
          - NTP_AUTH_MD5
          title: key-type
          type: string
        key-value:
          description: NTP authentication key value
          title: key-value
          type: string
      title: System_Ntp_Ntp-keys_Ntp-key_State
      type: object
    System_Ntp_Servers:
      description: Enclosing container for the list of NTP servers
      properties:
        server:
          description: |-
            List of NTP servers to use for system clock
            synchronization.  If '/system/ntp/enabled'
            is 'true', then the system will attempt to
            contact and utilize the specified NTP servers.
          items:
            $ref: '#/components/schemas/System_Ntp_Servers_Server'
          title: ItemSystem_Ntp_Servers_Server
          type: array
          uniqueItems: true
          x-keys:
          - address
      title: System_Ntp_Servers
      type: object
    System_Ntp_Servers_Server:
      properties:
        address:
          description: |-
            References the configured address or hostname of the
            NTP server.
          title: address
          type: string
          x-leafref: ../config/address
        config:
          $ref: '#/components/schemas/System_Ntp_Servers_Server_Config'
        state:
          $ref: '#/components/schemas/System_Ntp_Servers_Server_State'
      required:
      - address
      type: object
    System_Ntp_Servers_Server_Config:
      description: Configuration data for an NTP server.
      properties:
        address:
          description: The address or hostname of the NTP server.
          title: address
          type: string
        association-type:
          description: The desired association type for this NTP server.
          title: association-type
          type: string
        iburst:
          default: false
          description: |-
            Indicates whether this server should enable burst
            synchronization or not.
          title: iburst
          type: boolean
        port:
          description: The port number of the NTP server.
          maximum: 65535
          minimum: 0
          title: port
          type: integer
        prefer:
          default: false
          description: |-
            Indicates whether this server should be preferred
            or not.
          title: prefer
          type: boolean
        version:
          description: Version number to put in outgoing NTP packets
          maximum: 4
          minimum: 1
          title: version
          type: integer
      title: System_Ntp_Servers_Server_Config
      type: object
    System_Ntp_Servers_Server_State:
      description: Operational state data for an NTP server.
      properties:
        address:
          description: The address or hostname of the NTP server.
          title: address
          type: string
        association-type:
          description: The desired association type for this NTP server.
          title: association-type
          type: string
        iburst:
          default: false
          description: |-
            Indicates whether this server should enable burst
            synchronization or not.
          title: iburst
          type: boolean
        offset:
          description: |-
            Estimate of the current time offset from the peer.  This is
            the time difference between the local and reference clock.
          format: int64
          maximum: 1.8446744073709552e+19
          minimum: 0
          title: offset
          type: integer
        poll-interval:
          description: Polling interval of the peer
          format: int32
          maximum: 4294967295
          minimum: 0
          title: poll-interval
          type: integer
        port:
          description: The port number of the NTP server.
          maximum: 65535
          minimum: 0
          title: port
          type: integer
        prefer:
          default: false
          description: |-
            Indicates whether this server should be preferred
            or not.
          title: prefer
          type: boolean
        root-delay:
          description: The round-trip delay to the server, in milliseconds.
          format: int32
          maximum: 4294967295
          minimum: 0
          title: root-delay
          type: integer
        root-dispersion:
          description: |-
            Dispersion (epsilon) represents the maximum error inherent
            in the measurement
          format: int64
          maximum: 1.8446744073709552e+19
          minimum: 0
          title: root-dispersion
          type: integer
        stratum:
          description: |-
            Indicates the level of the server in the NTP hierarchy. As
            stratum number increases, the accuracy is degraded.  Primary
            servers are stratum while a maximum value of 16 indicates
            unsynchronized.  The values have the following specific
            semantics:

            | 0      | unspecified or invalid
            | 1      | primary server (e.g., equipped with a GPS receiver)
            | 2-15   | secondary server (via NTP)
            | 16     | unsynchronized
            | 17-255 | reserved
          maximum: 255
          minimum: 0
          title: stratum
          type: integer
        version:
          description: Version number to put in outgoing NTP packets
          maximum: 4
          minimum: 1
          title: version
          type: integer
      title: System_Ntp_Servers_Server_State
      type: object
    System_Ntp_State:
      description: Operational state data for NTP services.
      properties:
        auth-mismatch:
          description: |-
            Count of the number of NTP packets received that were not
            processed due to authentication mismatch.
          format: int64
          maximum: 1.8446744073709552e+19
          minimum: 0
          title: auth-mismatch
          type: integer
        enable-ntp-auth:
          default: false
          description: |-
            Enable or disable NTP authentication -- when enabled, the
            system will only use packets containing a trusted
            authentication key to synchronize the time.
          title: enable-ntp-auth
          type: boolean
        enabled:
          default: false
          description: |-
            Enables the NTP protocol and indicates that the system should
            attempt to synchronize the system clock with an NTP server
            from the servers defined in the 'ntp/server' list.
          title: enabled
          type: boolean
        ntp-source-address:
          description: Source address to use on outgoing NTP packets
          title: ntp-source-address
          type: string
      title: System_Ntp_State
      type: object
    System_Openflow:
      description: Container for Openflow model
      properties:
        agent:
          $ref: '#/components/schemas/System_Openflow_Agent'
        controllers:
          $ref: '#/components/schemas/System_Openflow_Controllers'
      title: System_Openflow
      type: object
    System_Openflow_Agent:
      description: Container for the Openflow agent model.
      properties:
        config:
          $ref: '#/components/schemas/System_Openflow_Agent_Config'
        state:
          $ref: '#/components/schemas/System_Openflow_Agent_State'
      title: System_Openflow_Agent
      type: object
    System_Openflow_Agent_Config:
      description: Container for the Openflow agent config.
      properties:
        backoff-interval:
          description: Openflow agent connection backoff interval.
          format: int32
          maximum: 4294967295
          minimum: 0
          title: backoff-interval
          type: integer
        datapath-id:
          description: |-
            Datapath unique ID. The lower 48-bits are for
            a MAC address, while the upper 16-bits are
            implementer-defined.
          pattern: ^[0-9a-fA-F]{2}(:[0-9a-fA-F]{2}){7}$
          title: datapath-id
          type: string
        failure-mode:
          description: Failure mode for Openflow.
          title: failure-mode
          type: string
        inactivity-probe:
          description: Openflow agent inactivity probe period.
          format: int32
          maximum: 4294967295
          minimum: 0
          title: inactivity-probe
          type: integer
        max-backoff:
          description: Openflow agent max backoff time.
          format: int32
          maximum: 4294967295
          minimum: 0
          title: max-backoff
          type: integer
      title: System_Openflow_Agent_Config
      type: object
    System_Openflow_Agent_State:
      description: Container for the Openflow agent state.
      properties:
        backoff-interval:
          description: Openflow agent connection backoff interval.
          format: int32
          maximum: 4294967295
          minimum: 0
          title: backoff-interval
          type: integer
        datapath-id:
          description: |-
            Datapath unique ID. The lower 48-bits are for
            a MAC address, while the upper 16-bits are
            implementer-defined.
          pattern: ^[0-9a-fA-F]{2}(:[0-9a-fA-F]{2}){7}$
          title: datapath-id
          type: string
        failure-mode:
          description: Failure mode for Openflow.
          title: failure-mode
          type: string
        inactivity-probe:
          description: Openflow agent inactivity probe period.
          format: int32
          maximum: 4294967295
          minimum: 0
          title: inactivity-probe
          type: integer
        max-backoff:
          description: Openflow agent max backoff time.
          format: int32
          maximum: 4294967295
          minimum: 0
          title: max-backoff
          type: integer
      title: System_Openflow_Agent_State
      type: object
    System_Openflow_Controllers:
      description: Container for the Openflow controllers model
      properties:
        controller:
          description: |-
            The Openflow Switch connects to all Openflow controllers
            configured
          items:
            $ref: '#/components/schemas/System_Openflow_Controllers_Controller'
          title: ItemSystem_Openflow_Controllers_Controller
          type: array
          uniqueItems: true
          x-keys:
          - name
      title: System_Openflow_Controllers
      type: object
    System_Openflow_Controllers_Controller:
      properties:
        config:
          $ref: '#/components/schemas/System_Openflow_Controllers_Controller_Config'
        connections:
          $ref: '#/components/schemas/System_Openflow_Controllers_Controller_Connections'
        name:
          description: The name identifies the controller.
          title: name
          type: string
          x-leafref: ../config/name
        state:
          $ref: '#/components/schemas/System_Openflow_Controllers_Controller_State'
      required:
      - name
      type: object
    System_Openflow_Controllers_Controller_Config:
      description: Container for the Openflow controller config.
      properties:
        name:
          description: |-
            Name of this Openflow controller. All connections
            for the same controller need to have the same name.
          title: name
          type: string
      title: System_Openflow_Controllers_Controller_Config
      type: object
    System_Openflow_Controllers_Controller_Connections:
      description: Enclosing container for list of controller connections
      properties:
        connection:
          description: |-
            List of connections to the OpenFlow controller.
            The Openflow switch always connects to configured Openflow
            controllers. Each controller can have more than one
            connection, called auxiliary Openflow connections.
          items:
            $ref: '#/components/schemas/System_Openflow_Controllers_Controller_Connections_Connection'
          title: ItemSystem_Openflow_Controllers_Controller_Connections_Connection
          type: array
          uniqueItems: true
          x-keys:
          - aux-id
      title: System_Openflow_Controllers_Controller_Connections
      type: object
    System_Openflow_Controllers_Controller_Connections_Connection:
      properties:
        aux-id:
          description: Reference to auxiliary id list key
          title: aux-id
          type: string
          x-leafref: ../config/aux-id
        config:
          $ref: '#/components/schemas/System_Openflow_Controllers_Controller_Connections_Connection_Config'
        state:
          $ref: '#/components/schemas/System_Openflow_Controllers_Controller_Connections_Connection_State'
      required:
      - aux-id
      type: object
    System_Openflow_Controllers_Controller_Connections_Connection_Config:
      description: Configuration data for OpenFlow controller connections
      properties:
        address:
          description: The IP address of the controller.
          title: address
          type: string
        aux-id:
          description: |-
            Controller auxiliary ID. Must be 0 for the main controller.
            One controller may have multiple auxiliary connections as
            specified by the Openflow protocol. Besides configuring the
            main controller, it is also possible to configure auxiliary
            connections. The main controller must have the aux-id
            set to zero. All others must have an aux-id different
            from 0.
          maximum: 15
          minimum: 0
          title: aux-id
          type: integer
        port:
          description: Controller port to use.
          maximum: 65535
          minimum: 0
          title: port
          type: integer
        priority:
          description: |-
            Optional value for servicing auxiliary connections with
            different priorities.
          maximum: 255
          minimum: 0
          title: priority
          type: integer
        source-interface:
          description: |-
            Optionally specify the source interface for the
            controller connection.
          title: source-interface
          type: string
          x-leafref: /oc-if:interfaces/oc-if:interface/oc-if:name
        transport:
          description: Controller transport protocol used.
          title: transport
          type: string
      title: System_Openflow_Controllers_Controller_Connections_Connection_Config
      type: object
    System_Openflow_Controllers_Controller_Connections_Connection_State:
      description: |-
        Operational state data for OpenFlow controller
        connections
      properties:
        address:
          description: The IP address of the controller.
          title: address
          type: string
        aux-id:
          description: |-
            Controller auxiliary ID. Must be 0 for the main controller.
            One controller may have multiple auxiliary connections as
            specified by the Openflow protocol. Besides configuring the
            main controller, it is also possible to configure auxiliary
            connections. The main controller must have the aux-id
            set to zero. All others must have an aux-id different
            from 0.
          maximum: 15
          minimum: 0
          title: aux-id
          type: integer
        connected:
          description: |-
            When set to true, indicates the connection between the
            switch and controller is established.
          title: connected
          type: boolean
        port:
          description: Controller port to use.
          maximum: 65535
          minimum: 0
          title: port
          type: integer
        priority:
          description: |-
            Optional value for servicing auxiliary connections with
            different priorities.
          maximum: 255
          minimum: 0
          title: priority
          type: integer
        source-interface:
          description: |-
            Optionally specify the source interface for the
            controller connection.
          title: source-interface
          type: string
          x-leafref: /oc-if:interfaces/oc-if:interface/oc-if:name
        transport:
          description: Controller transport protocol used.
          title: transport
          type: string
      title: System_Openflow_Controllers_Controller_Connections_Connection_State
      type: object
    System_Openflow_Controllers_Controller_State:
      description: Container for the Openflow controller state.
      properties:
        name:
          description: |-
            Name of this Openflow controller. All connections
            for the same controller need to have the same name.
          title: name
          type: string
      title: System_Openflow_Controllers_Controller_State
      type: object
    System_Processes:
      description: Parameters related to all monitored processes
      properties:
        process:
          description: List of monitored processes
          items:
            $ref: '#/components/schemas/System_Processes_Process'
          title: ItemSystem_Processes_Process
          type: array
          uniqueItems: true
          x-keys:
          - pid
      title: System_Processes
      type: object
    System_Processes_Process:
      properties:
        pid:
          description: Reference to the process pid key
          title: pid
          type: string
          x-leafref: ../state/pid
        state:
          $ref: '#/components/schemas/System_Processes_Process_State'
      required:
      - pid
      type: object
    System_Processes_Process_State:
      description: State parameters related to monitored processes
      properties:
        cpu-usage-system:
          description: CPU time consumed by this process in kernel mode.
          format: int64
          maximum: 1.8446744073709552e+19
          minimum: 0
          title: cpu-usage-system
          type: integer
        cpu-usage-user:
          description: CPU time consumed by this process in user mode.
          format: int64
          maximum: 1.8446744073709552e+19
          minimum: 0
          title: cpu-usage-user
          type: integer
        cpu-utilization:
          description: The percentage of CPU that is being used by the process.
          maximum: 100
          minimum: 0
          title: cpu-utilization
          type: integer
        leaf-list-args:
          items:
            description: |-
              Current process command line arguments.  Arguments with
              a parameter (e.g., --option 10  or -option=10) should be
              represented as a single element of the list with the
              argument name and parameter together.  Flag arguments, i.e.,
              those without a parameter should also be in their own list
              element.
            title: args
            type: string
          title: leaf-list-args
          type: array
        memory-usage:
          description: Bytes allocated and still in use by the process
          format: int64
          maximum: 1.8446744073709552e+19
          minimum: 0
          title: memory-usage
          type: integer
        memory-utilization:
          description: The percentage of RAM that is being used by the process.
          maximum: 100
          minimum: 0
          title: memory-utilization
          type: integer
        name:
          description: The process name
          title: name
          type: string
        pid:
          description: The process pid
          format: int64
          maximum: 1.8446744073709552e+19
          minimum: 0
          title: pid
          type: integer
        start-time:
          description: |-
            The time at which this process started,
            reported as nanoseconds since the UNIX epoch.  The
            system must be synchronized such that the start-time
            can be reported accurately, otherwise it should not be
            reported.
          format: int64
          maximum: 1.8446744073709552e+19
          minimum: 0
          title: start-time
          type: integer
        uptime:
          description: Amount of time elapsed since this process started.
          format: int64
          maximum: 1.8446744073709552e+19
          minimum: 0
          title: uptime
          type: integer
      title: System_Processes_Process_State
      type: object
    System_Ssh-server:
      description: Top-level container for ssh server
      properties:
        config:
          $ref: '#/components/schemas/System_Ssh-server_Config'
        state:
          $ref: '#/components/schemas/System_Ssh-server_State'
      title: System_Ssh-server
      type: object
    System_Ssh-server_Config:
      description: Configuration data for the system ssh server
      properties:
        enable:
          default: true
          description: |-
            Enables the ssh server.  The ssh server is enabled by
            default.
          title: enable
          type: boolean
        protocol-version:
          description: Set the protocol version for SSH connections to the system
          title: protocol-version
          type: string
        rate-limit:
          description: |-
            Set a limit on the number of connection attempts per
            minute to the system for the protocol.
          maximum: 65535
          minimum: 0
          title: rate-limit
          type: integer
        session-limit:
          description: "Set a limit on the number of simultaneous active terminal\nsessions
            to the system for the protocol (e.g., ssh,\ntelnet, ...) "
          maximum: 65535
          minimum: 0
          title: session-limit
          type: integer
        timeout:
          description: |-
            Set the idle timeout in seconds on terminal connections to
            the system for the protocol.
          maximum: 65535
          minimum: 0
          title: timeout
          type: integer
      title: System_Ssh-server_Config
      type: object
    System_Ssh-server_State:
      description: Operational state data for the system ssh server
      properties:
        enable:
          default: true
          description: |-
            Enables the ssh server.  The ssh server is enabled by
            default.
          title: enable
          type: boolean
        protocol-version:
          description: Set the protocol version for SSH connections to the system
          title: protocol-version
          type: string
        rate-limit:
          description: |-
            Set a limit on the number of connection attempts per
            minute to the system for the protocol.
          maximum: 65535
          minimum: 0
          title: rate-limit
          type: integer
        session-limit:
          description: "Set a limit on the number of simultaneous active terminal\nsessions
            to the system for the protocol (e.g., ssh,\ntelnet, ...) "
          maximum: 65535
          minimum: 0
          title: session-limit
          type: integer
        timeout:
          description: |-
            Set the idle timeout in seconds on terminal connections to
            the system for the protocol.
          maximum: 65535
          minimum: 0
          title: timeout
          type: integer
      title: System_Ssh-server_State
      type: object
    System_State:
      description: Global operational state data for the system
      properties:
        boot-time:
          description: |-
            This timestamp indicates the time that the system was last
            restarted.  The value is the timestamp in seconds relative
            to the Unix Epoch (Jan 1, 1970 00:00:00 UTC).
          format: int64
          maximum: 1.8446744073709552e+19
          minimum: 0
          title: boot-time
          type: integer
        current-datetime:
          description: The current system date and time.
          pattern: \d{4}-\d{2}-\d{2}T\d{2}:\d{2}:\d{2}(\.\d+)?(Z|[\+\-]\d{2}:\d{2})
          title: current-datetime
          type: string
        domain-name:
          description: |-
            Specifies the domain name used to form fully qualified name
            for unqualified hostnames.
          maxLength: 253
          minLength: 1
          pattern: ((([a-zA-Z0-9_]([a-zA-Z0-9\-_]){0,61})?[a-zA-Z0-9]\.)*([a-zA-Z0-9_]([a-zA-Z0-9\-_]){0,61})?[a-zA-Z0-9]\.?)|\.
          title: domain-name
          type: string
        hostname:
          description: |-
            The hostname of the device -- should be a single domain
            label, without the domain.
          maxLength: 253
          minLength: 1
          pattern: ((([a-zA-Z0-9_]([a-zA-Z0-9\-_]){0,61})?[a-zA-Z0-9]\.)*([a-zA-Z0-9_]([a-zA-Z0-9\-_]){0,61})?[a-zA-Z0-9]\.?)|\.
          title: hostname
          type: string
        login-banner:
          description: |-
            The console login message displayed before the login prompt,
            i.e., before a user logs into the system.
          title: login-banner
          type: string
        motd-banner:
          description: |-
            The console message displayed after a user logs into the
            system.  They system may append additional standard
            information such as the current system date and time, uptime,
            last login timestamp, etc.
          title: motd-banner
          type: string
      title: System_State
      type: object
    System_Telnet-server:
      description: Top-level container for telnet terminal servers
      properties:
        config:
          $ref: '#/components/schemas/System_Telnet-server_Config'
        state:
          $ref: '#/components/schemas/System_Telnet-server_State'
      title: System_Telnet-server
      type: object
    System_Telnet-server_Config:
      description: Configuration data for telnet
      properties:
        enable:
          default: false
          description: |-
            Enables the telnet server.  Telnet is disabled by
            default
          title: enable
          type: boolean
        rate-limit:
          description: |-
            Set a limit on the number of connection attempts per
            minute to the system for the protocol.
          maximum: 65535
          minimum: 0
          title: rate-limit
          type: integer
        session-limit:
          description: "Set a limit on the number of simultaneous active terminal\nsessions
            to the system for the protocol (e.g., ssh,\ntelnet, ...) "
          maximum: 65535
          minimum: 0
          title: session-limit
          type: integer
        timeout:
          description: |-
            Set the idle timeout in seconds on terminal connections to
            the system for the protocol.
          maximum: 65535
          minimum: 0
          title: timeout
          type: integer
      title: System_Telnet-server_Config
      type: object
    System_Telnet-server_State:
      description: Operational state data for telnet
      properties:
        enable:
          default: false
          description: |-
            Enables the telnet server.  Telnet is disabled by
            default
          title: enable
          type: boolean
        rate-limit:
          description: |-
            Set a limit on the number of connection attempts per
            minute to the system for the protocol.
          maximum: 65535
          minimum: 0
          title: rate-limit
          type: integer
        session-limit:
          description: "Set a limit on the number of simultaneous active terminal\nsessions
            to the system for the protocol (e.g., ssh,\ntelnet, ...) "
          maximum: 65535
          minimum: 0
          title: session-limit
          type: integer
        timeout:
          description: |-
            Set the idle timeout in seconds on terminal connections to
            the system for the protocol.
          maximum: 65535
          minimum: 0
          title: timeout
          type: integer
      title: System_Telnet-server_State
      type: object
info:
  contact:
    email: info@opennetworking.org
    name: Open Networking Foundation
    url: https://opennetworking.org
  description: TODO add a description field in Metadata.yaml?
  license:
    name: LicenseRef-ONF-Member-1.0
    url: https://opennetworking.org/wp-content/uploads/2020/06/ONF-Member-Only-Software-License-v1.0.pdf
  termsOfService: https://opennetworking.org/wp-content/uploads/2019/02/ONF-Licensing-and-IPR-FAQ-2020-06.pdf
  title: devicesim-1.0.0
  version: 1.0.0
openapi: 3.0.0
paths:
  /devicesim/v1.0.0/{target}/components:
    delete:
      operationId: deleteComponents
      responses:
        default:
          description: ""
      summary: DELETE /components
    description: Enclosing container for the components in the system.
    get:
      operationId: getComponents
      responses:
        "200":
          content:
            application/json:
              schema:
                $ref: '#/components/schemas/Components'
          description: GET OK 200
      summary: GET /components
      tags:
      - ""
    parameters:
    - $ref: '#/components/parameters/target'
    post:
      operationId: postComponents
      requestBody:
        $ref: '#/components/requestBodies/RequestBody_Components'
      responses:
        "201":
          description: created
      summary: POST /components
  /devicesim/v1.0.0/{target}/components/component/{name}:
    delete:
      operationId: deleteComponents_Component
      responses:
        default:
          description: ""
      summary: DELETE /components/component
    description: List of components, keyed by component name.
    get:
      operationId: getComponents_Component
      responses:
        "200":
          content:
            application/json:
              schema:
                $ref: '#/components/schemas/Components_Component'
          description: GET OK 200
      summary: GET /components/component
      tags:
      - Components_Component
    parameters:
    - $ref: '#/components/parameters/target'
    - content:
        text/plain; charset=utf-8:
          schema:
            type: string
      description: key {name}
      in: path
      name: name
      required: true
    post:
      operationId: postComponents_Component
      requestBody:
        $ref: '#/components/requestBodies/RequestBody_Components_Component'
      responses:
        "201":
          description: created
      summary: POST /components/component
  /devicesim/v1.0.0/{target}/components/component/{name}/config:
    delete:
      operationId: deleteComponents_Component_Config
      responses:
        default:
          description: ""
      summary: DELETE /components/component/{name}/config
    description: Configuration data for each component
    get:
      operationId: getComponents_Component_Config
      responses:
        "200":
          content:
            application/json:
              schema:
                $ref: '#/components/schemas/Components_Component_Config'
          description: GET OK 200
      summary: GET /components/component/{name}/config
      tags:
      - Components_Component
    parameters:
    - $ref: '#/components/parameters/target'
    - content:
        text/plain; charset=utf-8:
          schema:
            type: string
      description: key {name}
      in: path
      name: name
      required: true
    post:
      operationId: postComponents_Component_Config
      requestBody:
        $ref: '#/components/requestBodies/RequestBody_Components_Component_Config'
      responses:
        "201":
          description: created
      summary: POST /components/component/{name}/config
  /devicesim/v1.0.0/{target}/components/component/{name}/properties:
    delete:
      operationId: deleteComponents_Component_Properties
      responses:
        default:
          description: ""
      summary: DELETE /components/component/{name}/properties
    description: 'Enclosing container '
    get:
      operationId: getComponents_Component_Properties
      responses:
        "200":
          content:
            application/json:
              schema:
                $ref: '#/components/schemas/Components_Component_Properties'
          description: GET OK 200
      summary: GET /components/component/{name}/properties
      tags:
      - Components_Component
    parameters:
    - $ref: '#/components/parameters/target'
    - content:
        text/plain; charset=utf-8:
          schema:
            type: string
      description: key {name}
      in: path
      name: name
      required: true
    post:
      operationId: postComponents_Component_Properties
      requestBody:
        $ref: '#/components/requestBodies/RequestBody_Components_Component_Properties'
      responses:
        "201":
          description: created
      summary: POST /components/component/{name}/properties
  /devicesim/v1.0.0/{target}/components/component/{name}/properties/property/{name}:
    delete:
      operationId: deleteComponents_Component_Properties_Property
      responses:
        default:
          description: ""
      summary: DELETE /components/component/{name}/properties/property
    description: List of system properties for the component
    get:
      operationId: getComponents_Component_Properties_Property
      responses:
        "200":
          content:
            application/json:
              schema:
                $ref: '#/components/schemas/Components_Component_Properties_Property'
          description: GET OK 200
      summary: GET /components/component/{name}/properties/property
      tags:
      - Components_Component_Properties_Property
    parameters:
    - $ref: '#/components/parameters/target'
    - content:
        text/plain; charset=utf-8:
          schema:
            type: string
      description: key {name}
      in: path
      name: name
      required: true
    - content:
        text/plain; charset=utf-8:
          schema:
            type: string
      description: key {name_1}
      in: path
      name: name_1
      required: true
    post:
      operationId: postComponents_Component_Properties_Property
      requestBody:
        $ref: '#/components/requestBodies/RequestBody_Components_Component_Properties_Property'
      responses:
        "201":
          description: created
      summary: POST /components/component/{name}/properties/property
  /devicesim/v1.0.0/{target}/components/component/{name}/properties/property/{name}/config:
    delete:
      operationId: deleteComponents_Component_Properties_Property_Config
      responses:
        default:
          description: ""
      summary: DELETE /components/component/{name}/properties/property/{name}/config
    description: Configuration data for each property
    get:
      operationId: getComponents_Component_Properties_Property_Config
      responses:
        "200":
          content:
            application/json:
              schema:
                $ref: '#/components/schemas/Components_Component_Properties_Property_Config'
          description: GET OK 200
      summary: GET /components/component/{name}/properties/property/{name}/config
      tags:
      - Components_Component_Properties_Property
    parameters:
    - $ref: '#/components/parameters/target'
    - content:
        text/plain; charset=utf-8:
          schema:
            type: string
      description: key {name}
      in: path
      name: name
      required: true
    - content:
        text/plain; charset=utf-8:
          schema:
            type: string
      description: key {name_1}
      in: path
      name: name_1
      required: true
    post:
      operationId: postComponents_Component_Properties_Property_Config
      requestBody:
        $ref: '#/components/requestBodies/RequestBody_Components_Component_Properties_Property_Config'
      responses:
        "201":
          description: created
      summary: POST /components/component/{name}/properties/property/{name}/config
  /devicesim/v1.0.0/{target}/components/component/{name}/properties/property/{name}/state:
    description: Operational state data for each property
    get:
      operationId: getComponents_Component_Properties_Property_State
      responses:
        "200":
          content:
            application/json:
              schema:
                $ref: '#/components/schemas/Components_Component_Properties_Property_State'
          description: GET OK 200
      summary: GET /components/component/{name}/properties/property/{name}/state
      tags:
      - Components_Component_Properties_Property
    parameters:
    - $ref: '#/components/parameters/target'
    - content:
        text/plain; charset=utf-8:
          schema:
            type: string
      description: key {name}
      in: path
      name: name
      required: true
    - content:
        text/plain; charset=utf-8:
          schema:
            type: string
      description: key {name_1}
      in: path
      name: name_1
      required: true
  /devicesim/v1.0.0/{target}/components/component/{name}/state:
    description: Operational state data for each component
    get:
      operationId: getComponents_Component_State
      responses:
        "200":
          content:
            application/json:
              schema:
                $ref: '#/components/schemas/Components_Component_State'
          description: GET OK 200
      summary: GET /components/component/{name}/state
      tags:
      - Components_Component
    parameters:
    - $ref: '#/components/parameters/target'
    - content:
        text/plain; charset=utf-8:
          schema:
            type: string
      description: key {name}
      in: path
      name: name
      required: true
  /devicesim/v1.0.0/{target}/components/component/{name}/state/temperature:
    description: |-
      Temperature in degrees Celsius of the component. Values include
      the instantaneous, average, minimum, and maximum statistics. If
      avg/min/max statistics are not supported, the target is expected
      to just supply the instant value
    get:
      operationId: getComponents_Component_State_Temperature
      responses:
        "200":
          content:
            application/json:
              schema:
                $ref: '#/components/schemas/Components_Component_State_Temperature'
          description: GET OK 200
      summary: GET /components/component/{name}/state/temperature
      tags:
      - Components_Component_State
    parameters:
    - $ref: '#/components/parameters/target'
    - content:
        text/plain; charset=utf-8:
          schema:
            type: string
      description: key {name}
      in: path
      name: name
      required: true
  /devicesim/v1.0.0/{target}/components/component/{name}/subcomponents:
    delete:
      operationId: deleteComponents_Component_Subcomponents
      responses:
        default:
          description: ""
      summary: DELETE /components/component/{name}/subcomponents
    description: Enclosing container for subcomponent references
    get:
      operationId: getComponents_Component_Subcomponents
      responses:
        "200":
          content:
            application/json:
              schema:
                $ref: '#/components/schemas/Components_Component_Subcomponents'
          description: GET OK 200
      summary: GET /components/component/{name}/subcomponents
      tags:
      - Components_Component
    parameters:
    - $ref: '#/components/parameters/target'
    - content:
        text/plain; charset=utf-8:
          schema:
            type: string
      description: key {name}
      in: path
      name: name
      required: true
    post:
      operationId: postComponents_Component_Subcomponents
      requestBody:
        $ref: '#/components/requestBodies/RequestBody_Components_Component_Subcomponents'
      responses:
        "201":
          description: created
      summary: POST /components/component/{name}/subcomponents
  /devicesim/v1.0.0/{target}/components/component/{name}/subcomponents/subcomponent/{name}:
    delete:
      operationId: deleteComponents_Component_Subcomponents_Subcomponent
      responses:
        default:
          description: ""
      summary: DELETE /components/component/{name}/subcomponents/subcomponent
    description: List of subcomponent references
    get:
      operationId: getComponents_Component_Subcomponents_Subcomponent
      responses:
        "200":
          content:
            application/json:
              schema:
                $ref: '#/components/schemas/Components_Component_Subcomponents_Subcomponent'
          description: GET OK 200
      summary: GET /components/component/{name}/subcomponents/subcomponent
      tags:
      - Components_Component_Subcomponents_Subcomponent
    parameters:
    - $ref: '#/components/parameters/target'
    - content:
        text/plain; charset=utf-8:
          schema:
            type: string
      description: key {name}
      in: path
      name: name
      required: true
    - content:
        text/plain; charset=utf-8:
          schema:
            type: string
      description: key {name_1}
      in: path
      name: name_1
      required: true
    post:
      operationId: postComponents_Component_Subcomponents_Subcomponent
      requestBody:
        $ref: '#/components/requestBodies/RequestBody_Components_Component_Subcomponents_Subcomponent'
      responses:
        "201":
          description: created
      summary: POST /components/component/{name}/subcomponents/subcomponent
  /devicesim/v1.0.0/{target}/components/component/{name}/subcomponents/subcomponent/{name}/config:
    delete:
      operationId: deleteComponents_Component_Subcomponents_Subcomponent_Config
      responses:
        default:
          description: ""
      summary: DELETE /components/component/{name}/subcomponents/subcomponent/{name}/config
    description: 'Configuration data '
    get:
      operationId: getComponents_Component_Subcomponents_Subcomponent_Config
      responses:
        "200":
          content:
            application/json:
              schema:
                $ref: '#/components/schemas/Components_Component_Subcomponents_Subcomponent_Config'
          description: GET OK 200
      summary: GET /components/component/{name}/subcomponents/subcomponent/{name}/config
      tags:
      - Components_Component_Subcomponents_Subcomponent
    parameters:
    - $ref: '#/components/parameters/target'
    - content:
        text/plain; charset=utf-8:
          schema:
            type: string
      description: key {name}
      in: path
      name: name
      required: true
    - content:
        text/plain; charset=utf-8:
          schema:
            type: string
      description: key {name_1}
      in: path
      name: name_1
      required: true
    post:
      operationId: postComponents_Component_Subcomponents_Subcomponent_Config
      requestBody:
        $ref: '#/components/requestBodies/RequestBody_Components_Component_Subcomponents_Subcomponent_Config'
      responses:
        "201":
          description: created
      summary: POST /components/component/{name}/subcomponents/subcomponent/{name}/config
  /devicesim/v1.0.0/{target}/components/component/{name}/subcomponents/subcomponent/{name}/state:
    description: 'Operational state data '
    get:
      operationId: getComponents_Component_Subcomponents_Subcomponent_State
      responses:
        "200":
          content:
            application/json:
              schema:
                $ref: '#/components/schemas/Components_Component_Subcomponents_Subcomponent_State'
          description: GET OK 200
      summary: GET /components/component/{name}/subcomponents/subcomponent/{name}/state
      tags:
      - Components_Component_Subcomponents_Subcomponent
    parameters:
    - $ref: '#/components/parameters/target'
    - content:
        text/plain; charset=utf-8:
          schema:
            type: string
      description: key {name}
      in: path
      name: name
      required: true
    - content:
        text/plain; charset=utf-8:
          schema:
            type: string
      description: key {name_1}
      in: path
      name: name_1
      required: true
  /devicesim/v1.0.0/{target}/interfaces:
    delete:
      operationId: deleteInterfaces
      responses:
        default:
          description: ""
      summary: DELETE /interfaces
    description: |-
      Top level container for interfaces, including configuration
      and state data.
    get:
      operationId: getInterfaces
      responses:
        "200":
          content:
            application/json:
              schema:
                $ref: '#/components/schemas/Interfaces'
          description: GET OK 200
      summary: GET /interfaces
      tags:
      - ""
    parameters:
    - $ref: '#/components/parameters/target'
    post:
      operationId: postInterfaces
      requestBody:
        $ref: '#/components/requestBodies/RequestBody_Interfaces'
      responses:
        "201":
          description: created
      summary: POST /interfaces
  /devicesim/v1.0.0/{target}/interfaces/interface/{name}:
    delete:
      operationId: deleteInterfaces_Interface
      responses:
        default:
          description: ""
      summary: DELETE /interfaces/interface
    description: The list of named interfaces on the device.
    get:
      operationId: getInterfaces_Interface
      responses:
        "200":
          content:
            application/json:
              schema:
                $ref: '#/components/schemas/Interfaces_Interface'
          description: GET OK 200
      summary: GET /interfaces/interface
      tags:
      - Interfaces_Interface
    parameters:
    - $ref: '#/components/parameters/target'
    - content:
        text/plain; charset=utf-8:
          schema:
            type: string
      description: key {name}
      in: path
      name: name
      required: true
    post:
      operationId: postInterfaces_Interface
      requestBody:
        $ref: '#/components/requestBodies/RequestBody_Interfaces_Interface'
      responses:
        "201":
          description: created
      summary: POST /interfaces/interface
  /devicesim/v1.0.0/{target}/interfaces/interface/{name}/config:
    delete:
      operationId: deleteInterfaces_Interface_Config
      responses:
        default:
          description: ""
      summary: DELETE /interfaces/interface/{name}/config
    description: |-
      Configurable items at the global, physical interface
      level
    get:
      operationId: getInterfaces_Interface_Config
      responses:
        "200":
          content:
            application/json:
              schema:
                $ref: '#/components/schemas/Interfaces_Interface_Config'
          description: GET OK 200
      summary: GET /interfaces/interface/{name}/config
      tags:
      - Interfaces_Interface
    parameters:
    - $ref: '#/components/parameters/target'
    - content:
        text/plain; charset=utf-8:
          schema:
            type: string
      description: key {name}
      in: path
      name: name
      required: true
    post:
      operationId: postInterfaces_Interface_Config
      requestBody:
        $ref: '#/components/requestBodies/RequestBody_Interfaces_Interface_Config'
      responses:
        "201":
          description: created
      summary: POST /interfaces/interface/{name}/config
  /devicesim/v1.0.0/{target}/interfaces/interface/{name}/hold-time:
    delete:
      operationId: deleteInterfaces_Interface_Hold-time
      responses:
        default:
          description: ""
      summary: DELETE /interfaces/interface/{name}/hold-time
    description: |-
      Top-level container for hold-time settings to enable
      dampening advertisements of interface transitions.
    get:
      operationId: getInterfaces_Interface_Hold-time
      responses:
        "200":
          content:
            application/json:
              schema:
                $ref: '#/components/schemas/Interfaces_Interface_Hold-time'
          description: GET OK 200
      summary: GET /interfaces/interface/{name}/hold-time
      tags:
      - Interfaces_Interface
    parameters:
    - $ref: '#/components/parameters/target'
    - content:
        text/plain; charset=utf-8:
          schema:
            type: string
      description: key {name}
      in: path
      name: name
      required: true
    post:
      operationId: postInterfaces_Interface_Hold-time
      requestBody:
        $ref: '#/components/requestBodies/RequestBody_Interfaces_Interface_Hold-time'
      responses:
        "201":
          description: created
      summary: POST /interfaces/interface/{name}/hold-time
  /devicesim/v1.0.0/{target}/interfaces/interface/{name}/hold-time/config:
    delete:
      operationId: deleteInterfaces_Interface_Hold-time_Config
      responses:
        default:
          description: ""
      summary: DELETE /interfaces/interface/{name}/hold-time/config
    description: Configuration data for interface hold-time settings.
    get:
      operationId: getInterfaces_Interface_Hold-time_Config
      responses:
        "200":
          content:
            application/json:
              schema:
                $ref: '#/components/schemas/Interfaces_Interface_Hold-time_Config'
          description: GET OK 200
      summary: GET /interfaces/interface/{name}/hold-time/config
      tags:
      - Interfaces_Interface_Hold-time
    parameters:
    - $ref: '#/components/parameters/target'
    - content:
        text/plain; charset=utf-8:
          schema:
            type: string
      description: key {name}
      in: path
      name: name
      required: true
    post:
      operationId: postInterfaces_Interface_Hold-time_Config
      requestBody:
        $ref: '#/components/requestBodies/RequestBody_Interfaces_Interface_Hold-time_Config'
      responses:
        "201":
          description: created
      summary: POST /interfaces/interface/{name}/hold-time/config
  /devicesim/v1.0.0/{target}/interfaces/interface/{name}/hold-time/state:
    description: Operational state data for interface hold-time.
    get:
      operationId: getInterfaces_Interface_Hold-time_State
      responses:
        "200":
          content:
            application/json:
              schema:
                $ref: '#/components/schemas/Interfaces_Interface_Hold-time_State'
          description: GET OK 200
      summary: GET /interfaces/interface/{name}/hold-time/state
      tags:
      - Interfaces_Interface_Hold-time
    parameters:
    - $ref: '#/components/parameters/target'
    - content:
        text/plain; charset=utf-8:
          schema:
            type: string
      description: key {name}
      in: path
      name: name
      required: true
  /devicesim/v1.0.0/{target}/interfaces/interface/{name}/state:
    description: Operational state data at the global interface level
    get:
      operationId: getInterfaces_Interface_State
      responses:
        "200":
          content:
            application/json:
              schema:
                $ref: '#/components/schemas/Interfaces_Interface_State'
          description: GET OK 200
      summary: GET /interfaces/interface/{name}/state
      tags:
      - Interfaces_Interface
    parameters:
    - $ref: '#/components/parameters/target'
    - content:
        text/plain; charset=utf-8:
          schema:
            type: string
      description: key {name}
      in: path
      name: name
      required: true
  /devicesim/v1.0.0/{target}/interfaces/interface/{name}/state/counters:
    description: A collection of interface-related statistics objects.
    get:
      operationId: getInterfaces_Interface_State_Counters
      responses:
        "200":
          content:
            application/json:
              schema:
                $ref: '#/components/schemas/Interfaces_Interface_State_Counters'
          description: GET OK 200
      summary: GET /interfaces/interface/{name}/state/counters
      tags:
      - Interfaces_Interface_State
    parameters:
    - $ref: '#/components/parameters/target'
    - content:
        text/plain; charset=utf-8:
          schema:
            type: string
      description: key {name}
      in: path
      name: name
      required: true
  /devicesim/v1.0.0/{target}/interfaces/interface/{name}/subinterfaces:
    delete:
      operationId: deleteInterfaces_Interface_Subinterfaces
      responses:
        default:
          description: ""
      summary: DELETE /interfaces/interface/{name}/subinterfaces
    description: |-
      Enclosing container for the list of subinterfaces associated
      with a physical interface
    get:
      operationId: getInterfaces_Interface_Subinterfaces
      responses:
        "200":
          content:
            application/json:
              schema:
                $ref: '#/components/schemas/Interfaces_Interface_Subinterfaces'
          description: GET OK 200
      summary: GET /interfaces/interface/{name}/subinterfaces
      tags:
      - Interfaces_Interface
    parameters:
    - $ref: '#/components/parameters/target'
    - content:
        text/plain; charset=utf-8:
          schema:
            type: string
      description: key {name}
      in: path
      name: name
      required: true
    post:
      operationId: postInterfaces_Interface_Subinterfaces
      requestBody:
        $ref: '#/components/requestBodies/RequestBody_Interfaces_Interface_Subinterfaces'
      responses:
        "201":
          description: created
      summary: POST /interfaces/interface/{name}/subinterfaces
  /devicesim/v1.0.0/{target}/interfaces/interface/{name}/subinterfaces/subinterface/{index}:
    delete:
      operationId: deleteInterfaces_Interface_Subinterfaces_Subinterface
      responses:
        default:
          description: ""
      summary: DELETE /interfaces/interface/{name}/subinterfaces/subinterface
    description: |-
      The list of subinterfaces (logical interfaces) associated
      with a physical interface
    get:
      operationId: getInterfaces_Interface_Subinterfaces_Subinterface
      responses:
        "200":
          content:
            application/json:
              schema:
                $ref: '#/components/schemas/Interfaces_Interface_Subinterfaces_Subinterface'
          description: GET OK 200
      summary: GET /interfaces/interface/{name}/subinterfaces/subinterface
      tags:
      - Interfaces_Interface_Subinterfaces_Subinterface
    parameters:
    - $ref: '#/components/parameters/target'
    - content:
        text/plain; charset=utf-8:
          schema:
            type: string
      description: key {name}
      in: path
      name: name
      required: true
    - content:
        text/plain; charset=utf-8:
          schema:
            type: string
      description: key {index}
      in: path
      name: index
      required: true
    post:
      operationId: postInterfaces_Interface_Subinterfaces_Subinterface
      requestBody:
        $ref: '#/components/requestBodies/RequestBody_Interfaces_Interface_Subinterfaces_Subinterface'
      responses:
        "201":
          description: created
      summary: POST /interfaces/interface/{name}/subinterfaces/subinterface
  /devicesim/v1.0.0/{target}/interfaces/interface/{name}/subinterfaces/subinterface/{index}/config:
    delete:
      operationId: deleteInterfaces_Interface_Subinterfaces_Subinterface_Config
      responses:
        default:
          description: ""
      summary: DELETE /interfaces/interface/{name}/subinterfaces/subinterface/{index}/config
    description: Configurable items at the subinterface level
    get:
      operationId: getInterfaces_Interface_Subinterfaces_Subinterface_Config
      responses:
        "200":
          content:
            application/json:
              schema:
                $ref: '#/components/schemas/Interfaces_Interface_Subinterfaces_Subinterface_Config'
          description: GET OK 200
      summary: GET /interfaces/interface/{name}/subinterfaces/subinterface/{index}/config
      tags:
      - Interfaces_Interface_Subinterfaces_Subinterface
    parameters:
    - $ref: '#/components/parameters/target'
    - content:
        text/plain; charset=utf-8:
          schema:
            type: string
      description: key {name}
      in: path
      name: name
      required: true
    - content:
        text/plain; charset=utf-8:
          schema:
            type: string
      description: key {index}
      in: path
      name: index
      required: true
    post:
      operationId: postInterfaces_Interface_Subinterfaces_Subinterface_Config
      requestBody:
        $ref: '#/components/requestBodies/RequestBody_Interfaces_Interface_Subinterfaces_Subinterface_Config'
      responses:
        "201":
          description: created
      summary: POST /interfaces/interface/{name}/subinterfaces/subinterface/{index}/config
  /devicesim/v1.0.0/{target}/interfaces/interface/{name}/subinterfaces/subinterface/{index}/state:
    description: Operational state data for logical interfaces
    get:
      operationId: getInterfaces_Interface_Subinterfaces_Subinterface_State
      responses:
        "200":
          content:
            application/json:
              schema:
                $ref: '#/components/schemas/Interfaces_Interface_Subinterfaces_Subinterface_State'
          description: GET OK 200
      summary: GET /interfaces/interface/{name}/subinterfaces/subinterface/{index}/state
      tags:
      - Interfaces_Interface_Subinterfaces_Subinterface
    parameters:
    - $ref: '#/components/parameters/target'
    - content:
        text/plain; charset=utf-8:
          schema:
            type: string
      description: key {name}
      in: path
      name: name
      required: true
    - content:
        text/plain; charset=utf-8:
          schema:
            type: string
      description: key {index}
      in: path
      name: index
      required: true
  /devicesim/v1.0.0/{target}/interfaces/interface/{name}/subinterfaces/subinterface/{index}/state/counters:
    description: A collection of interface-related statistics objects.
    get:
      operationId: getInterfaces_Interface_Subinterfaces_Subinterface_State_Counters
      responses:
        "200":
          content:
            application/json:
              schema:
                $ref: '#/components/schemas/Interfaces_Interface_Subinterfaces_Subinterface_State_Counters'
          description: GET OK 200
      summary: GET /interfaces/interface/{name}/subinterfaces/subinterface/{index}/state/counters
      tags:
      - Interfaces_Interface_Subinterfaces_Subinterface_State
    parameters:
    - $ref: '#/components/parameters/target'
    - content:
        text/plain; charset=utf-8:
          schema:
            type: string
      description: key {name}
      in: path
      name: name
      required: true
    - content:
        text/plain; charset=utf-8:
          schema:
            type: string
      description: key {index}
      in: path
      name: index
      required: true
  /devicesim/v1.0.0/{target}/system:
    delete:
      operationId: deleteSystem
      responses:
        default:
          description: ""
      summary: DELETE /system
    description: |-
      Enclosing container for system-related configuration and
      operational state data
    get:
      operationId: getSystem
      responses:
        "200":
          content:
            application/json:
              schema:
                $ref: '#/components/schemas/System'
          description: GET OK 200
      summary: GET /system
      tags:
      - ""
    parameters:
    - $ref: '#/components/parameters/target'
    post:
      operationId: postSystem
      requestBody:
        $ref: '#/components/requestBodies/RequestBody_System'
      responses:
        "201":
          description: created
      summary: POST /system
  /devicesim/v1.0.0/{target}/system/aaa:
    delete:
      operationId: deleteSystem_Aaa
      responses:
        default:
          description: ""
      summary: DELETE /system/aaa
    description: Top-level container for AAA services
    get:
      operationId: getSystem_Aaa
      responses:
        "200":
          content:
            application/json:
              schema:
                $ref: '#/components/schemas/System_Aaa'
          description: GET OK 200
      summary: GET /system/aaa
      tags:
      - System
    parameters:
    - $ref: '#/components/parameters/target'
    post:
      operationId: postSystem_Aaa
      requestBody:
        $ref: '#/components/requestBodies/RequestBody_System_Aaa'
      responses:
        "201":
          description: created
      summary: POST /system/aaa
  /devicesim/v1.0.0/{target}/system/aaa/accounting:
    delete:
      operationId: deleteSystem_Aaa_Accounting
      responses:
        default:
          description: ""
      summary: DELETE /system/aaa/accounting
    description: Top-level container for AAA accounting
    get:
      operationId: getSystem_Aaa_Accounting
      responses:
        "200":
          content:
            application/json:
              schema:
                $ref: '#/components/schemas/System_Aaa_Accounting'
          description: GET OK 200
      summary: GET /system/aaa/accounting
      tags:
      - System_Aaa
    parameters:
    - $ref: '#/components/parameters/target'
    post:
      operationId: postSystem_Aaa_Accounting
      requestBody:
        $ref: '#/components/requestBodies/RequestBody_System_Aaa_Accounting'
      responses:
        "201":
          description: created
      summary: POST /system/aaa/accounting
  /devicesim/v1.0.0/{target}/system/aaa/accounting/config:
    delete:
      operationId: deleteSystem_Aaa_Accounting_Config
      responses:
        default:
          description: ""
      summary: DELETE /system/aaa/accounting/config
    description: Configuration data for user activity accounting.
    get:
      operationId: getSystem_Aaa_Accounting_Config
      responses:
        "200":
          content:
            application/json:
              schema:
                $ref: '#/components/schemas/System_Aaa_Accounting_Config'
          description: GET OK 200
      summary: GET /system/aaa/accounting/config
      tags:
      - System_Aaa_Accounting
    parameters:
    - $ref: '#/components/parameters/target'
    post:
      operationId: postSystem_Aaa_Accounting_Config
      requestBody:
        $ref: '#/components/requestBodies/RequestBody_System_Aaa_Accounting_Config'
      responses:
        "201":
          description: created
      summary: POST /system/aaa/accounting/config
  /devicesim/v1.0.0/{target}/system/aaa/accounting/events:
    delete:
      operationId: deleteSystem_Aaa_Accounting_Events
      responses:
        default:
          description: ""
      summary: DELETE /system/aaa/accounting/events
    description: |-
      Enclosing container for defining handling of events
      for accounting
    get:
      operationId: getSystem_Aaa_Accounting_Events
      responses:
        "200":
          content:
            application/json:
              schema:
                $ref: '#/components/schemas/System_Aaa_Accounting_Events'
          description: GET OK 200
      summary: GET /system/aaa/accounting/events
      tags:
      - System_Aaa_Accounting
    parameters:
    - $ref: '#/components/parameters/target'
    post:
      operationId: postSystem_Aaa_Accounting_Events
      requestBody:
        $ref: '#/components/requestBodies/RequestBody_System_Aaa_Accounting_Events'
      responses:
        "201":
          description: created
      summary: POST /system/aaa/accounting/events
  /devicesim/v1.0.0/{target}/system/aaa/accounting/events/event/{event-type}:
    delete:
      operationId: deleteSystem_Aaa_Accounting_Events_Event
      responses:
        default:
          description: ""
      summary: DELETE /system/aaa/accounting/events/event
    description: List of events subject to accounting
    get:
      operationId: getSystem_Aaa_Accounting_Events_Event
      responses:
        "200":
          content:
            application/json:
              schema:
                $ref: '#/components/schemas/System_Aaa_Accounting_Events_Event'
          description: GET OK 200
      summary: GET /system/aaa/accounting/events/event
      tags:
      - System_Aaa_Accounting_Events_Event
    parameters:
    - $ref: '#/components/parameters/target'
    - content:
        text/plain; charset=utf-8:
          schema:
            type: string
      description: key {event-type}
      in: path
      name: event-type
      required: true
    post:
      operationId: postSystem_Aaa_Accounting_Events_Event
      requestBody:
        $ref: '#/components/requestBodies/RequestBody_System_Aaa_Accounting_Events_Event'
      responses:
        "201":
          description: created
      summary: POST /system/aaa/accounting/events/event
  /devicesim/v1.0.0/{target}/system/aaa/accounting/events/event/{event-type}/config:
    delete:
      operationId: deleteSystem_Aaa_Accounting_Events_Event_Config
      responses:
        default:
          description: ""
      summary: DELETE /system/aaa/accounting/events/event/{event-type}/config
    description: Configuration data for accounting events
    get:
      operationId: getSystem_Aaa_Accounting_Events_Event_Config
      responses:
        "200":
          content:
            application/json:
              schema:
                $ref: '#/components/schemas/System_Aaa_Accounting_Events_Event_Config'
          description: GET OK 200
      summary: GET /system/aaa/accounting/events/event/{event-type}/config
      tags:
      - System_Aaa_Accounting_Events_Event
    parameters:
    - $ref: '#/components/parameters/target'
    - content:
        text/plain; charset=utf-8:
          schema:
            type: string
      description: key {event-type}
      in: path
      name: event-type
      required: true
    post:
      operationId: postSystem_Aaa_Accounting_Events_Event_Config
      requestBody:
        $ref: '#/components/requestBodies/RequestBody_System_Aaa_Accounting_Events_Event_Config'
      responses:
        "201":
          description: created
      summary: POST /system/aaa/accounting/events/event/{event-type}/config
  /devicesim/v1.0.0/{target}/system/aaa/accounting/events/event/{event-type}/state:
    description: Operational state data for accounting events
    get:
      operationId: getSystem_Aaa_Accounting_Events_Event_State
      responses:
        "200":
          content:
            application/json:
              schema:
                $ref: '#/components/schemas/System_Aaa_Accounting_Events_Event_State'
          description: GET OK 200
      summary: GET /system/aaa/accounting/events/event/{event-type}/state
      tags:
      - System_Aaa_Accounting_Events_Event
    parameters:
    - $ref: '#/components/parameters/target'
    - content:
        text/plain; charset=utf-8:
          schema:
            type: string
      description: key {event-type}
      in: path
      name: event-type
      required: true
  /devicesim/v1.0.0/{target}/system/aaa/accounting/state:
    description: Operational state data for user accounting.
    get:
      operationId: getSystem_Aaa_Accounting_State
      responses:
        "200":
          content:
            application/json:
              schema:
                $ref: '#/components/schemas/System_Aaa_Accounting_State'
          description: GET OK 200
      summary: GET /system/aaa/accounting/state
      tags:
      - System_Aaa_Accounting
    parameters:
    - $ref: '#/components/parameters/target'
  /devicesim/v1.0.0/{target}/system/aaa/authentication:
    delete:
      operationId: deleteSystem_Aaa_Authentication
      responses:
        default:
          description: ""
      summary: DELETE /system/aaa/authentication
    description: Top-level container for global authentication data
    get:
      operationId: getSystem_Aaa_Authentication
      responses:
        "200":
          content:
            application/json:
              schema:
                $ref: '#/components/schemas/System_Aaa_Authentication'
          description: GET OK 200
      summary: GET /system/aaa/authentication
      tags:
      - System_Aaa
    parameters:
    - $ref: '#/components/parameters/target'
    post:
      operationId: postSystem_Aaa_Authentication
      requestBody:
        $ref: '#/components/requestBodies/RequestBody_System_Aaa_Authentication'
      responses:
        "201":
          description: created
      summary: POST /system/aaa/authentication
  /devicesim/v1.0.0/{target}/system/aaa/authentication/admin-user:
    delete:
      operationId: deleteSystem_Aaa_Authentication_Admin-user
      responses:
        default:
          description: ""
      summary: DELETE /system/aaa/authentication/admin-user
    description: |-
      Top-level container for the system root or admin user
      configuration and operational state
    get:
      operationId: getSystem_Aaa_Authentication_Admin-user
      responses:
        "200":
          content:
            application/json:
              schema:
                $ref: '#/components/schemas/System_Aaa_Authentication_Admin-user'
          description: GET OK 200
      summary: GET /system/aaa/authentication/admin-user
      tags:
      - System_Aaa_Authentication
    parameters:
    - $ref: '#/components/parameters/target'
    post:
      operationId: postSystem_Aaa_Authentication_Admin-user
      requestBody:
        $ref: '#/components/requestBodies/RequestBody_System_Aaa_Authentication_Admin-user'
      responses:
        "201":
          description: created
      summary: POST /system/aaa/authentication/admin-user
  /devicesim/v1.0.0/{target}/system/aaa/authentication/admin-user/config:
    delete:
      operationId: deleteSystem_Aaa_Authentication_Admin-user_Config
      responses:
        default:
          description: ""
      summary: DELETE /system/aaa/authentication/admin-user/config
    description: Configuration data for the root user account
    get:
      operationId: getSystem_Aaa_Authentication_Admin-user_Config
      responses:
        "200":
          content:
            application/json:
              schema:
                $ref: '#/components/schemas/System_Aaa_Authentication_Admin-user_Config'
          description: GET OK 200
      summary: GET /system/aaa/authentication/admin-user/config
      tags:
      - System_Aaa_Authentication_Admin-user
    parameters:
    - $ref: '#/components/parameters/target'
    post:
      operationId: postSystem_Aaa_Authentication_Admin-user_Config
      requestBody:
        $ref: '#/components/requestBodies/RequestBody_System_Aaa_Authentication_Admin-user_Config'
      responses:
        "201":
          description: created
      summary: POST /system/aaa/authentication/admin-user/config
  /devicesim/v1.0.0/{target}/system/aaa/authentication/admin-user/state:
    description: Operational state data for the root user account
    get:
      operationId: getSystem_Aaa_Authentication_Admin-user_State
      responses:
        "200":
          content:
            application/json:
              schema:
                $ref: '#/components/schemas/System_Aaa_Authentication_Admin-user_State'
          description: GET OK 200
      summary: GET /system/aaa/authentication/admin-user/state
      tags:
      - System_Aaa_Authentication_Admin-user
    parameters:
    - $ref: '#/components/parameters/target'
  /devicesim/v1.0.0/{target}/system/aaa/authentication/config:
    delete:
      operationId: deleteSystem_Aaa_Authentication_Config
      responses:
        default:
          description: ""
      summary: DELETE /system/aaa/authentication/config
    description: Configuration data for global authentication services
    get:
      operationId: getSystem_Aaa_Authentication_Config
      responses:
        "200":
          content:
            application/json:
              schema:
                $ref: '#/components/schemas/System_Aaa_Authentication_Config'
          description: GET OK 200
      summary: GET /system/aaa/authentication/config
      tags:
      - System_Aaa_Authentication
    parameters:
    - $ref: '#/components/parameters/target'
    post:
      operationId: postSystem_Aaa_Authentication_Config
      requestBody:
        $ref: '#/components/requestBodies/RequestBody_System_Aaa_Authentication_Config'
      responses:
        "201":
          description: created
      summary: POST /system/aaa/authentication/config
  /devicesim/v1.0.0/{target}/system/aaa/authentication/state:
    description: |-
      Operational state data for global authentication
      services
    get:
      operationId: getSystem_Aaa_Authentication_State
      responses:
        "200":
          content:
            application/json:
              schema:
                $ref: '#/components/schemas/System_Aaa_Authentication_State'
          description: GET OK 200
      summary: GET /system/aaa/authentication/state
      tags:
      - System_Aaa_Authentication
    parameters:
    - $ref: '#/components/parameters/target'
  /devicesim/v1.0.0/{target}/system/aaa/authentication/users:
    delete:
      operationId: deleteSystem_Aaa_Authentication_Users
      responses:
        default:
          description: ""
      summary: DELETE /system/aaa/authentication/users
    description: Enclosing container list of local users
    get:
      operationId: getSystem_Aaa_Authentication_Users
      responses:
        "200":
          content:
            application/json:
              schema:
                $ref: '#/components/schemas/System_Aaa_Authentication_Users'
          description: GET OK 200
      summary: GET /system/aaa/authentication/users
      tags:
      - System_Aaa_Authentication
    parameters:
    - $ref: '#/components/parameters/target'
    post:
      operationId: postSystem_Aaa_Authentication_Users
      requestBody:
        $ref: '#/components/requestBodies/RequestBody_System_Aaa_Authentication_Users'
      responses:
        "201":
          description: created
      summary: POST /system/aaa/authentication/users
  /devicesim/v1.0.0/{target}/system/aaa/authentication/users/user/{username}:
    delete:
      operationId: deleteSystem_Aaa_Authentication_Users_User
      responses:
        default:
          description: ""
      summary: DELETE /system/aaa/authentication/users/user
    description: List of local users on the system
    get:
      operationId: getSystem_Aaa_Authentication_Users_User
      responses:
        "200":
          content:
            application/json:
              schema:
                $ref: '#/components/schemas/System_Aaa_Authentication_Users_User'
          description: GET OK 200
      summary: GET /system/aaa/authentication/users/user
      tags:
      - System_Aaa_Authentication_Users_User
    parameters:
    - $ref: '#/components/parameters/target'
    - content:
        text/plain; charset=utf-8:
          schema:
            type: string
      description: key {username}
      in: path
      name: username
      required: true
    post:
      operationId: postSystem_Aaa_Authentication_Users_User
      requestBody:
        $ref: '#/components/requestBodies/RequestBody_System_Aaa_Authentication_Users_User'
      responses:
        "201":
          description: created
      summary: POST /system/aaa/authentication/users/user
  /devicesim/v1.0.0/{target}/system/aaa/authentication/users/user/{username}/config:
    delete:
      operationId: deleteSystem_Aaa_Authentication_Users_User_Config
      responses:
        default:
          description: ""
      summary: DELETE /system/aaa/authentication/users/user/{username}/config
    description: Configuration data for local users
    get:
      operationId: getSystem_Aaa_Authentication_Users_User_Config
      responses:
        "200":
          content:
            application/json:
              schema:
                $ref: '#/components/schemas/System_Aaa_Authentication_Users_User_Config'
          description: GET OK 200
      summary: GET /system/aaa/authentication/users/user/{username}/config
      tags:
      - System_Aaa_Authentication_Users_User
    parameters:
    - $ref: '#/components/parameters/target'
    - content:
        text/plain; charset=utf-8:
          schema:
            type: string
      description: key {username}
      in: path
      name: username
      required: true
    post:
      operationId: postSystem_Aaa_Authentication_Users_User_Config
      requestBody:
        $ref: '#/components/requestBodies/RequestBody_System_Aaa_Authentication_Users_User_Config'
      responses:
        "201":
          description: created
      summary: POST /system/aaa/authentication/users/user/{username}/config
  /devicesim/v1.0.0/{target}/system/aaa/authentication/users/user/{username}/state:
    description: Operational state data for local users
    get:
      operationId: getSystem_Aaa_Authentication_Users_User_State
      responses:
        "200":
          content:
            application/json:
              schema:
                $ref: '#/components/schemas/System_Aaa_Authentication_Users_User_State'
          description: GET OK 200
      summary: GET /system/aaa/authentication/users/user/{username}/state
      tags:
      - System_Aaa_Authentication_Users_User
    parameters:
    - $ref: '#/components/parameters/target'
    - content:
        text/plain; charset=utf-8:
          schema:
            type: string
      description: key {username}
      in: path
      name: username
      required: true
  /devicesim/v1.0.0/{target}/system/aaa/authorization:
    delete:
      operationId: deleteSystem_Aaa_Authorization
      responses:
        default:
          description: ""
      summary: DELETE /system/aaa/authorization
    description: |-
      Top-level container for AAA authorization configuration
      and operational state data
    get:
      operationId: getSystem_Aaa_Authorization
      responses:
        "200":
          content:
            application/json:
              schema:
                $ref: '#/components/schemas/System_Aaa_Authorization'
          description: GET OK 200
      summary: GET /system/aaa/authorization
      tags:
      - System_Aaa
    parameters:
    - $ref: '#/components/parameters/target'
    post:
      operationId: postSystem_Aaa_Authorization
      requestBody:
        $ref: '#/components/requestBodies/RequestBody_System_Aaa_Authorization'
      responses:
        "201":
          description: created
      summary: POST /system/aaa/authorization
  /devicesim/v1.0.0/{target}/system/aaa/authorization/config:
    delete:
      operationId: deleteSystem_Aaa_Authorization_Config
      responses:
        default:
          description: ""
      summary: DELETE /system/aaa/authorization/config
    description: |-
      Configuration data for authorization based on AAA
      methods
    get:
      operationId: getSystem_Aaa_Authorization_Config
      responses:
        "200":
          content:
            application/json:
              schema:
                $ref: '#/components/schemas/System_Aaa_Authorization_Config'
          description: GET OK 200
      summary: GET /system/aaa/authorization/config
      tags:
      - System_Aaa_Authorization
    parameters:
    - $ref: '#/components/parameters/target'
    post:
      operationId: postSystem_Aaa_Authorization_Config
      requestBody:
        $ref: '#/components/requestBodies/RequestBody_System_Aaa_Authorization_Config'
      responses:
        "201":
          description: created
      summary: POST /system/aaa/authorization/config
  /devicesim/v1.0.0/{target}/system/aaa/authorization/events:
    delete:
      operationId: deleteSystem_Aaa_Authorization_Events
      responses:
        default:
          description: ""
      summary: DELETE /system/aaa/authorization/events
    description: |-
      Enclosing container for the set of events subject
      to authorization
    get:
      operationId: getSystem_Aaa_Authorization_Events
      responses:
        "200":
          content:
            application/json:
              schema:
                $ref: '#/components/schemas/System_Aaa_Authorization_Events'
          description: GET OK 200
      summary: GET /system/aaa/authorization/events
      tags:
      - System_Aaa_Authorization
    parameters:
    - $ref: '#/components/parameters/target'
    post:
      operationId: postSystem_Aaa_Authorization_Events
      requestBody:
        $ref: '#/components/requestBodies/RequestBody_System_Aaa_Authorization_Events'
      responses:
        "201":
          description: created
      summary: POST /system/aaa/authorization/events
  /devicesim/v1.0.0/{target}/system/aaa/authorization/events/event/{event-type}:
    delete:
      operationId: deleteSystem_Aaa_Authorization_Events_Event
      responses:
        default:
          description: ""
      summary: DELETE /system/aaa/authorization/events/event
    description: List of events subject to AAA authorization
    get:
      operationId: getSystem_Aaa_Authorization_Events_Event
      responses:
        "200":
          content:
            application/json:
              schema:
                $ref: '#/components/schemas/System_Aaa_Authorization_Events_Event'
          description: GET OK 200
      summary: GET /system/aaa/authorization/events/event
      tags:
      - System_Aaa_Authorization_Events_Event
    parameters:
    - $ref: '#/components/parameters/target'
    - content:
        text/plain; charset=utf-8:
          schema:
            type: string
      description: key {event-type}
      in: path
      name: event-type
      required: true
    post:
      operationId: postSystem_Aaa_Authorization_Events_Event
      requestBody:
        $ref: '#/components/requestBodies/RequestBody_System_Aaa_Authorization_Events_Event'
      responses:
        "201":
          description: created
      summary: POST /system/aaa/authorization/events/event
  /devicesim/v1.0.0/{target}/system/aaa/authorization/events/event/{event-type}/config:
    delete:
      operationId: deleteSystem_Aaa_Authorization_Events_Event_Config
      responses:
        default:
          description: ""
      summary: DELETE /system/aaa/authorization/events/event/{event-type}/config
    description: Configuration data for each authorized event
    get:
      operationId: getSystem_Aaa_Authorization_Events_Event_Config
      responses:
        "200":
          content:
            application/json:
              schema:
                $ref: '#/components/schemas/System_Aaa_Authorization_Events_Event_Config'
          description: GET OK 200
      summary: GET /system/aaa/authorization/events/event/{event-type}/config
      tags:
      - System_Aaa_Authorization_Events_Event
    parameters:
    - $ref: '#/components/parameters/target'
    - content:
        text/plain; charset=utf-8:
          schema:
            type: string
      description: key {event-type}
      in: path
      name: event-type
      required: true
    post:
      operationId: postSystem_Aaa_Authorization_Events_Event_Config
      requestBody:
        $ref: '#/components/requestBodies/RequestBody_System_Aaa_Authorization_Events_Event_Config'
      responses:
        "201":
          description: created
      summary: POST /system/aaa/authorization/events/event/{event-type}/config
  /devicesim/v1.0.0/{target}/system/aaa/authorization/events/event/{event-type}/state:
    description: Operational state data for each authorized activity
    get:
      operationId: getSystem_Aaa_Authorization_Events_Event_State
      responses:
        "200":
          content:
            application/json:
              schema:
                $ref: '#/components/schemas/System_Aaa_Authorization_Events_Event_State'
          description: GET OK 200
      summary: GET /system/aaa/authorization/events/event/{event-type}/state
      tags:
      - System_Aaa_Authorization_Events_Event
    parameters:
    - $ref: '#/components/parameters/target'
    - content:
        text/plain; charset=utf-8:
          schema:
            type: string
      description: key {event-type}
      in: path
      name: event-type
      required: true
  /devicesim/v1.0.0/{target}/system/aaa/authorization/state:
    description: Operational state data for authorization based on AAA
    get:
      operationId: getSystem_Aaa_Authorization_State
      responses:
        "200":
          content:
            application/json:
              schema:
                $ref: '#/components/schemas/System_Aaa_Authorization_State'
          description: GET OK 200
      summary: GET /system/aaa/authorization/state
      tags:
      - System_Aaa_Authorization
    parameters:
    - $ref: '#/components/parameters/target'
  /devicesim/v1.0.0/{target}/system/aaa/config:
    delete:
      operationId: deleteSystem_Aaa_Config
      responses:
        default:
          description: ""
      summary: DELETE /system/aaa/config
    description: Configuration data for top level AAA services
    get:
      operationId: getSystem_Aaa_Config
      responses:
        "200":
          content:
            application/json:
              schema:
                $ref: '#/components/schemas/System_Aaa_Config'
          description: GET OK 200
      summary: GET /system/aaa/config
      tags:
      - System_Aaa
    parameters:
    - $ref: '#/components/parameters/target'
    post:
      operationId: postSystem_Aaa_Config
      requestBody:
        $ref: '#/components/requestBodies/RequestBody_System_Aaa_Config'
      responses:
        "201":
          description: created
      summary: POST /system/aaa/config
  /devicesim/v1.0.0/{target}/system/aaa/server-groups:
    delete:
      operationId: deleteSystem_Aaa_Server-groups
      responses:
        default:
          description: ""
      summary: DELETE /system/aaa/server-groups
    description: Enclosing container for AAA server groups
    get:
      operationId: getSystem_Aaa_Server-groups
      responses:
        "200":
          content:
            application/json:
              schema:
                $ref: '#/components/schemas/System_Aaa_Server-groups'
          description: GET OK 200
      summary: GET /system/aaa/server-groups
      tags:
      - System_Aaa
    parameters:
    - $ref: '#/components/parameters/target'
    post:
      operationId: postSystem_Aaa_Server-groups
      requestBody:
        $ref: '#/components/requestBodies/RequestBody_System_Aaa_Server-groups'
      responses:
        "201":
          description: created
      summary: POST /system/aaa/server-groups
  /devicesim/v1.0.0/{target}/system/aaa/server-groups/server-group/{name}:
    delete:
      operationId: deleteSystem_Aaa_Server-groups_Server-group
      responses:
        default:
          description: ""
      summary: DELETE /system/aaa/server-groups/server-group
    description: |-
      List of AAA server groups.  All servers in a group
      must have the same type as indicated by the server
      type.
    get:
      operationId: getSystem_Aaa_Server-groups_Server-group
      responses:
        "200":
          content:
            application/json:
              schema:
                $ref: '#/components/schemas/System_Aaa_Server-groups_Server-group'
          description: GET OK 200
      summary: GET /system/aaa/server-groups/server-group
      tags:
      - System_Aaa_Server-groups_Server-group
    parameters:
    - $ref: '#/components/parameters/target'
    - content:
        text/plain; charset=utf-8:
          schema:
            type: string
      description: key {name}
      in: path
      name: name
      required: true
    post:
      operationId: postSystem_Aaa_Server-groups_Server-group
      requestBody:
        $ref: '#/components/requestBodies/RequestBody_System_Aaa_Server-groups_Server-group'
      responses:
        "201":
          description: created
      summary: POST /system/aaa/server-groups/server-group
  /devicesim/v1.0.0/{target}/system/aaa/server-groups/server-group/{name}/config:
    delete:
      operationId: deleteSystem_Aaa_Server-groups_Server-group_Config
      responses:
        default:
          description: ""
      summary: DELETE /system/aaa/server-groups/server-group/{name}/config
    description: Configuration data for each server group
    get:
      operationId: getSystem_Aaa_Server-groups_Server-group_Config
      responses:
        "200":
          content:
            application/json:
              schema:
                $ref: '#/components/schemas/System_Aaa_Server-groups_Server-group_Config'
          description: GET OK 200
      summary: GET /system/aaa/server-groups/server-group/{name}/config
      tags:
      - System_Aaa_Server-groups_Server-group
    parameters:
    - $ref: '#/components/parameters/target'
    - content:
        text/plain; charset=utf-8:
          schema:
            type: string
      description: key {name}
      in: path
      name: name
      required: true
    post:
      operationId: postSystem_Aaa_Server-groups_Server-group_Config
      requestBody:
        $ref: '#/components/requestBodies/RequestBody_System_Aaa_Server-groups_Server-group_Config'
      responses:
        "201":
          description: created
      summary: POST /system/aaa/server-groups/server-group/{name}/config
  /devicesim/v1.0.0/{target}/system/aaa/server-groups/server-group/{name}/servers:
    delete:
      operationId: deleteSystem_Aaa_Server-groups_Server-group_Servers
      responses:
        default:
          description: ""
      summary: DELETE /system/aaa/server-groups/server-group/{name}/servers
    description: Enclosing container the list of servers
    get:
      operationId: getSystem_Aaa_Server-groups_Server-group_Servers
      responses:
        "200":
          content:
            application/json:
              schema:
                $ref: '#/components/schemas/System_Aaa_Server-groups_Server-group_Servers'
          description: GET OK 200
      summary: GET /system/aaa/server-groups/server-group/{name}/servers
      tags:
      - System_Aaa_Server-groups_Server-group
    parameters:
    - $ref: '#/components/parameters/target'
    - content:
        text/plain; charset=utf-8:
          schema:
            type: string
      description: key {name}
      in: path
      name: name
      required: true
    post:
      operationId: postSystem_Aaa_Server-groups_Server-group_Servers
      requestBody:
        $ref: '#/components/requestBodies/RequestBody_System_Aaa_Server-groups_Server-group_Servers'
      responses:
        "201":
          description: created
      summary: POST /system/aaa/server-groups/server-group/{name}/servers
  /devicesim/v1.0.0/{target}/system/aaa/server-groups/server-group/{name}/servers/server/{address}:
    delete:
      operationId: deleteSystem_Aaa_Server-groups_Server-group_Servers_Server
      responses:
        default:
          description: ""
      summary: DELETE /system/aaa/server-groups/server-group/{name}/servers/server
    description: List of AAA servers
    get:
      operationId: getSystem_Aaa_Server-groups_Server-group_Servers_Server
      responses:
        "200":
          content:
            application/json:
              schema:
                $ref: '#/components/schemas/System_Aaa_Server-groups_Server-group_Servers_Server'
          description: GET OK 200
      summary: GET /system/aaa/server-groups/server-group/{name}/servers/server
      tags:
      - System_Aaa_Server-groups_Server-group_Servers_Server
    parameters:
    - $ref: '#/components/parameters/target'
    - content:
        text/plain; charset=utf-8:
          schema:
            type: string
      description: key {name}
      in: path
      name: name
      required: true
    - content:
        text/plain; charset=utf-8:
          schema:
            type: string
      description: key {address}
      in: path
      name: address
      required: true
    post:
      operationId: postSystem_Aaa_Server-groups_Server-group_Servers_Server
      requestBody:
        $ref: '#/components/requestBodies/RequestBody_System_Aaa_Server-groups_Server-group_Servers_Server'
      responses:
        "201":
          description: created
      summary: POST /system/aaa/server-groups/server-group/{name}/servers/server
  /devicesim/v1.0.0/{target}/system/aaa/server-groups/server-group/{name}/servers/server/{address}/config:
    delete:
      operationId: deleteSystem_Aaa_Server-groups_Server-group_Servers_Server_Config
      responses:
        default:
          description: ""
      summary: DELETE /system/aaa/server-groups/server-group/{name}/servers/server/{address}/config
    description: 'Configuration data '
    get:
      operationId: getSystem_Aaa_Server-groups_Server-group_Servers_Server_Config
      responses:
        "200":
          content:
            application/json:
              schema:
                $ref: '#/components/schemas/System_Aaa_Server-groups_Server-group_Servers_Server_Config'
          description: GET OK 200
      summary: GET /system/aaa/server-groups/server-group/{name}/servers/server/{address}/config
      tags:
      - System_Aaa_Server-groups_Server-group_Servers_Server
    parameters:
    - $ref: '#/components/parameters/target'
    - content:
        text/plain; charset=utf-8:
          schema:
            type: string
      description: key {name}
      in: path
      name: name
      required: true
    - content:
        text/plain; charset=utf-8:
          schema:
            type: string
      description: key {address}
      in: path
      name: address
      required: true
    post:
      operationId: postSystem_Aaa_Server-groups_Server-group_Servers_Server_Config
      requestBody:
        $ref: '#/components/requestBodies/RequestBody_System_Aaa_Server-groups_Server-group_Servers_Server_Config'
      responses:
        "201":
          description: created
      summary: POST /system/aaa/server-groups/server-group/{name}/servers/server/{address}/config
  /devicesim/v1.0.0/{target}/system/aaa/server-groups/server-group/{name}/servers/server/{address}/radius:
    delete:
      operationId: deleteSystem_Aaa_Server-groups_Server-group_Servers_Server_Radius
      responses:
        default:
          description: ""
      summary: DELETE /system/aaa/server-groups/server-group/{name}/servers/server/{address}/radius
    description: Top-level container for RADIUS server data
    get:
      operationId: getSystem_Aaa_Server-groups_Server-group_Servers_Server_Radius
      responses:
        "200":
          content:
            application/json:
              schema:
                $ref: '#/components/schemas/System_Aaa_Server-groups_Server-group_Servers_Server_Radius'
          description: GET OK 200
      summary: GET /system/aaa/server-groups/server-group/{name}/servers/server/{address}/radius
      tags:
      - System_Aaa_Server-groups_Server-group_Servers_Server
    parameters:
    - $ref: '#/components/parameters/target'
    - content:
        text/plain; charset=utf-8:
          schema:
            type: string
      description: key {name}
      in: path
      name: name
      required: true
    - content:
        text/plain; charset=utf-8:
          schema:
            type: string
      description: key {address}
      in: path
      name: address
      required: true
    post:
      operationId: postSystem_Aaa_Server-groups_Server-group_Servers_Server_Radius
      requestBody:
        $ref: '#/components/requestBodies/RequestBody_System_Aaa_Server-groups_Server-group_Servers_Server_Radius'
      responses:
        "201":
          description: created
      summary: POST /system/aaa/server-groups/server-group/{name}/servers/server/{address}/radius
  /devicesim/v1.0.0/{target}/system/aaa/server-groups/server-group/{name}/servers/server/{address}/radius/config:
    delete:
      operationId: deleteSystem_Aaa_Server-groups_Server-group_Servers_Server_Radius_Config
      responses:
        default:
          description: ""
      summary: DELETE /system/aaa/server-groups/server-group/{name}/servers/server/{address}/radius/config
    description: Configuration data for RADIUS servers
    get:
      operationId: getSystem_Aaa_Server-groups_Server-group_Servers_Server_Radius_Config
      responses:
        "200":
          content:
            application/json:
              schema:
                $ref: '#/components/schemas/System_Aaa_Server-groups_Server-group_Servers_Server_Radius_Config'
          description: GET OK 200
      summary: GET /system/aaa/server-groups/server-group/{name}/servers/server/{address}/radius/config
      tags:
      - System_Aaa_Server-groups_Server-group_Servers_Server_Radius
    parameters:
    - $ref: '#/components/parameters/target'
    - content:
        text/plain; charset=utf-8:
          schema:
            type: string
      description: key {name}
      in: path
      name: name
      required: true
    - content:
        text/plain; charset=utf-8:
          schema:
            type: string
      description: key {address}
      in: path
      name: address
      required: true
    post:
      operationId: postSystem_Aaa_Server-groups_Server-group_Servers_Server_Radius_Config
      requestBody:
        $ref: '#/components/requestBodies/RequestBody_System_Aaa_Server-groups_Server-group_Servers_Server_Radius_Config'
      responses:
        "201":
          description: created
      summary: POST /system/aaa/server-groups/server-group/{name}/servers/server/{address}/radius/config
  /devicesim/v1.0.0/{target}/system/aaa/server-groups/server-group/{name}/servers/server/{address}/radius/state:
    description: Operational state data for RADIUS servers
    get:
      operationId: getSystem_Aaa_Server-groups_Server-group_Servers_Server_Radius_State
      responses:
        "200":
          content:
            application/json:
              schema:
                $ref: '#/components/schemas/System_Aaa_Server-groups_Server-group_Servers_Server_Radius_State'
          description: GET OK 200
      summary: GET /system/aaa/server-groups/server-group/{name}/servers/server/{address}/radius/state
      tags:
      - System_Aaa_Server-groups_Server-group_Servers_Server_Radius
    parameters:
    - $ref: '#/components/parameters/target'
    - content:
        text/plain; charset=utf-8:
          schema:
            type: string
      description: key {name}
      in: path
      name: name
      required: true
    - content:
        text/plain; charset=utf-8:
          schema:
            type: string
      description: key {address}
      in: path
      name: address
      required: true
  /devicesim/v1.0.0/{target}/system/aaa/server-groups/server-group/{name}/servers/server/{address}/radius/state/counters:
    description: A collection of RADIUS related state objects.
    get:
      operationId: getSystem_Aaa_Server-groups_Server-group_Servers_Server_Radius_State_Counters
      responses:
        "200":
          content:
            application/json:
              schema:
                $ref: '#/components/schemas/System_Aaa_Server-groups_Server-group_Servers_Server_Radius_State_Counters'
          description: GET OK 200
      summary: GET /system/aaa/server-groups/server-group/{name}/servers/server/{address}/radius/state/counters
      tags:
      - System_Aaa_Server-groups_Server-group_Servers_Server_Radius_State
    parameters:
    - $ref: '#/components/parameters/target'
    - content:
        text/plain; charset=utf-8:
          schema:
            type: string
      description: key {name}
      in: path
      name: name
      required: true
    - content:
        text/plain; charset=utf-8:
          schema:
            type: string
      description: key {address}
      in: path
      name: address
      required: true
  /devicesim/v1.0.0/{target}/system/aaa/server-groups/server-group/{name}/servers/server/{address}/state:
    description: 'Operational state data '
    get:
      operationId: getSystem_Aaa_Server-groups_Server-group_Servers_Server_State
      responses:
        "200":
          content:
            application/json:
              schema:
                $ref: '#/components/schemas/System_Aaa_Server-groups_Server-group_Servers_Server_State'
          description: GET OK 200
      summary: GET /system/aaa/server-groups/server-group/{name}/servers/server/{address}/state
      tags:
      - System_Aaa_Server-groups_Server-group_Servers_Server
    parameters:
    - $ref: '#/components/parameters/target'
    - content:
        text/plain; charset=utf-8:
          schema:
            type: string
      description: key {name}
      in: path
      name: name
      required: true
    - content:
        text/plain; charset=utf-8:
          schema:
            type: string
      description: key {address}
      in: path
      name: address
      required: true
  /devicesim/v1.0.0/{target}/system/aaa/server-groups/server-group/{name}/servers/server/{address}/tacacs:
    delete:
      operationId: deleteSystem_Aaa_Server-groups_Server-group_Servers_Server_Tacacs
      responses:
        default:
          description: ""
      summary: DELETE /system/aaa/server-groups/server-group/{name}/servers/server/{address}/tacacs
    description: Top-level container for TACACS+ server data
    get:
      operationId: getSystem_Aaa_Server-groups_Server-group_Servers_Server_Tacacs
      responses:
        "200":
          content:
            application/json:
              schema:
                $ref: '#/components/schemas/System_Aaa_Server-groups_Server-group_Servers_Server_Tacacs'
          description: GET OK 200
      summary: GET /system/aaa/server-groups/server-group/{name}/servers/server/{address}/tacacs
      tags:
      - System_Aaa_Server-groups_Server-group_Servers_Server
    parameters:
    - $ref: '#/components/parameters/target'
    - content:
        text/plain; charset=utf-8:
          schema:
            type: string
      description: key {name}
      in: path
      name: name
      required: true
    - content:
        text/plain; charset=utf-8:
          schema:
            type: string
      description: key {address}
      in: path
      name: address
      required: true
    post:
      operationId: postSystem_Aaa_Server-groups_Server-group_Servers_Server_Tacacs
      requestBody:
        $ref: '#/components/requestBodies/RequestBody_System_Aaa_Server-groups_Server-group_Servers_Server_Tacacs'
      responses:
        "201":
          description: created
      summary: POST /system/aaa/server-groups/server-group/{name}/servers/server/{address}/tacacs
  /devicesim/v1.0.0/{target}/system/aaa/server-groups/server-group/{name}/servers/server/{address}/tacacs/config:
    delete:
      operationId: deleteSystem_Aaa_Server-groups_Server-group_Servers_Server_Tacacs_Config
      responses:
        default:
          description: ""
      summary: DELETE /system/aaa/server-groups/server-group/{name}/servers/server/{address}/tacacs/config
    description: Configuration data for TACACS+ server
    get:
      operationId: getSystem_Aaa_Server-groups_Server-group_Servers_Server_Tacacs_Config
      responses:
        "200":
          content:
            application/json:
              schema:
                $ref: '#/components/schemas/System_Aaa_Server-groups_Server-group_Servers_Server_Tacacs_Config'
          description: GET OK 200
      summary: GET /system/aaa/server-groups/server-group/{name}/servers/server/{address}/tacacs/config
      tags:
      - System_Aaa_Server-groups_Server-group_Servers_Server_Tacacs
    parameters:
    - $ref: '#/components/parameters/target'
    - content:
        text/plain; charset=utf-8:
          schema:
            type: string
      description: key {name}
      in: path
      name: name
      required: true
    - content:
        text/plain; charset=utf-8:
          schema:
            type: string
      description: key {address}
      in: path
      name: address
      required: true
    post:
      operationId: postSystem_Aaa_Server-groups_Server-group_Servers_Server_Tacacs_Config
      requestBody:
        $ref: '#/components/requestBodies/RequestBody_System_Aaa_Server-groups_Server-group_Servers_Server_Tacacs_Config'
      responses:
        "201":
          description: created
      summary: POST /system/aaa/server-groups/server-group/{name}/servers/server/{address}/tacacs/config
  /devicesim/v1.0.0/{target}/system/aaa/server-groups/server-group/{name}/servers/server/{address}/tacacs/state:
    description: Operational state data for TACACS+ server
    get:
      operationId: getSystem_Aaa_Server-groups_Server-group_Servers_Server_Tacacs_State
      responses:
        "200":
          content:
            application/json:
              schema:
                $ref: '#/components/schemas/System_Aaa_Server-groups_Server-group_Servers_Server_Tacacs_State'
          description: GET OK 200
      summary: GET /system/aaa/server-groups/server-group/{name}/servers/server/{address}/tacacs/state
      tags:
      - System_Aaa_Server-groups_Server-group_Servers_Server_Tacacs
    parameters:
    - $ref: '#/components/parameters/target'
    - content:
        text/plain; charset=utf-8:
          schema:
            type: string
      description: key {name}
      in: path
      name: name
      required: true
    - content:
        text/plain; charset=utf-8:
          schema:
            type: string
      description: key {address}
      in: path
      name: address
      required: true
  /devicesim/v1.0.0/{target}/system/aaa/server-groups/server-group/{name}/state:
    description: Operational state data for each server group
    get:
      operationId: getSystem_Aaa_Server-groups_Server-group_State
      responses:
        "200":
          content:
            application/json:
              schema:
                $ref: '#/components/schemas/System_Aaa_Server-groups_Server-group_State'
          description: GET OK 200
      summary: GET /system/aaa/server-groups/server-group/{name}/state
      tags:
      - System_Aaa_Server-groups_Server-group
    parameters:
    - $ref: '#/components/parameters/target'
    - content:
        text/plain; charset=utf-8:
          schema:
            type: string
      description: key {name}
      in: path
      name: name
      required: true
  /devicesim/v1.0.0/{target}/system/aaa/state:
    description: 'Operational state data for top level AAA services '
    get:
      operationId: getSystem_Aaa_State
      responses:
        "200":
          content:
            application/json:
              schema:
                $ref: '#/components/schemas/System_Aaa_State'
          description: GET OK 200
      summary: GET /system/aaa/state
      tags:
      - System_Aaa
    parameters:
    - $ref: '#/components/parameters/target'
  /devicesim/v1.0.0/{target}/system/clock:
    delete:
      operationId: deleteSystem_Clock
      responses:
        default:
          description: ""
      summary: DELETE /system/clock
    description: Top-level container for clock configuration data
    get:
      operationId: getSystem_Clock
      responses:
        "200":
          content:
            application/json:
              schema:
                $ref: '#/components/schemas/System_Clock'
          description: GET OK 200
      summary: GET /system/clock
      tags:
      - System
    parameters:
    - $ref: '#/components/parameters/target'
    post:
      operationId: postSystem_Clock
      requestBody:
        $ref: '#/components/requestBodies/RequestBody_System_Clock'
      responses:
        "201":
          description: created
      summary: POST /system/clock
  /devicesim/v1.0.0/{target}/system/clock/config:
    delete:
      operationId: deleteSystem_Clock_Config
      responses:
        default:
          description: ""
      summary: DELETE /system/clock/config
    description: Configuration data for system clock
    get:
      operationId: getSystem_Clock_Config
      responses:
        "200":
          content:
            application/json:
              schema:
                $ref: '#/components/schemas/System_Clock_Config'
          description: GET OK 200
      summary: GET /system/clock/config
      tags:
      - System_Clock
    parameters:
    - $ref: '#/components/parameters/target'
    post:
      operationId: postSystem_Clock_Config
      requestBody:
        $ref: '#/components/requestBodies/RequestBody_System_Clock_Config'
      responses:
        "201":
          description: created
      summary: POST /system/clock/config
  /devicesim/v1.0.0/{target}/system/clock/state:
    description: Operational state data for system clock
    get:
      operationId: getSystem_Clock_State
      responses:
        "200":
          content:
            application/json:
              schema:
                $ref: '#/components/schemas/System_Clock_State'
          description: GET OK 200
      summary: GET /system/clock/state
      tags:
      - System_Clock
    parameters:
    - $ref: '#/components/parameters/target'
  /devicesim/v1.0.0/{target}/system/config:
    delete:
      operationId: deleteSystem_Config
      responses:
        default:
          description: ""
      summary: DELETE /system/config
    description: Global configuration data for the system
    get:
      operationId: getSystem_Config
      responses:
        "200":
          content:
            application/json:
              schema:
                $ref: '#/components/schemas/System_Config'
          description: GET OK 200
      summary: GET /system/config
      tags:
      - System
    parameters:
    - $ref: '#/components/parameters/target'
    post:
      operationId: postSystem_Config
      requestBody:
        $ref: '#/components/requestBodies/RequestBody_System_Config'
      responses:
        "201":
          description: created
      summary: POST /system/config
  /devicesim/v1.0.0/{target}/system/dns:
    delete:
      operationId: deleteSystem_Dns
      responses:
        default:
          description: ""
      summary: DELETE /system/dns
    description: Enclosing container for DNS resolver data
    get:
      operationId: getSystem_Dns
      responses:
        "200":
          content:
            application/json:
              schema:
                $ref: '#/components/schemas/System_Dns'
          description: GET OK 200
      summary: GET /system/dns
      tags:
      - System
    parameters:
    - $ref: '#/components/parameters/target'
    post:
      operationId: postSystem_Dns
      requestBody:
        $ref: '#/components/requestBodies/RequestBody_System_Dns'
      responses:
        "201":
          description: created
      summary: POST /system/dns
  /devicesim/v1.0.0/{target}/system/dns/config:
    delete:
      operationId: deleteSystem_Dns_Config
      responses:
        default:
          description: ""
      summary: DELETE /system/dns/config
    description: Configuration data for the DNS resolver
    get:
      operationId: getSystem_Dns_Config
      responses:
        "200":
          content:
            application/json:
              schema:
                $ref: '#/components/schemas/System_Dns_Config'
          description: GET OK 200
      summary: GET /system/dns/config
      tags:
      - System_Dns
    parameters:
    - $ref: '#/components/parameters/target'
    post:
      operationId: postSystem_Dns_Config
      requestBody:
        $ref: '#/components/requestBodies/RequestBody_System_Dns_Config'
      responses:
        "201":
          description: created
      summary: POST /system/dns/config
  /devicesim/v1.0.0/{target}/system/dns/host-entries:
    delete:
      operationId: deleteSystem_Dns_Host-entries
      responses:
        default:
          description: ""
      summary: DELETE /system/dns/host-entries
    description: Enclosing container for list of static host entries
    get:
      operationId: getSystem_Dns_Host-entries
      responses:
        "200":
          content:
            application/json:
              schema:
                $ref: '#/components/schemas/System_Dns_Host-entries'
          description: GET OK 200
      summary: GET /system/dns/host-entries
      tags:
      - System_Dns
    parameters:
    - $ref: '#/components/parameters/target'
    post:
      operationId: postSystem_Dns_Host-entries
      requestBody:
        $ref: '#/components/requestBodies/RequestBody_System_Dns_Host-entries'
      responses:
        "201":
          description: created
      summary: POST /system/dns/host-entries
  /devicesim/v1.0.0/{target}/system/dns/host-entries/host-entry/{hostname}:
    delete:
      operationId: deleteSystem_Dns_Host-entries_Host-entry
      responses:
        default:
          description: ""
      summary: DELETE /system/dns/host-entries/host-entry
    description: List of static host entries
    get:
      operationId: getSystem_Dns_Host-entries_Host-entry
      responses:
        "200":
          content:
            application/json:
              schema:
                $ref: '#/components/schemas/System_Dns_Host-entries_Host-entry'
          description: GET OK 200
      summary: GET /system/dns/host-entries/host-entry
      tags:
      - System_Dns_Host-entries_Host-entry
    parameters:
    - $ref: '#/components/parameters/target'
    - content:
        text/plain; charset=utf-8:
          schema:
            type: string
      description: key {hostname}
      in: path
      name: hostname
      required: true
    post:
      operationId: postSystem_Dns_Host-entries_Host-entry
      requestBody:
        $ref: '#/components/requestBodies/RequestBody_System_Dns_Host-entries_Host-entry'
      responses:
        "201":
          description: created
      summary: POST /system/dns/host-entries/host-entry
  /devicesim/v1.0.0/{target}/system/dns/host-entries/host-entry/{hostname}/config:
    delete:
      operationId: deleteSystem_Dns_Host-entries_Host-entry_Config
      responses:
        default:
          description: ""
      summary: DELETE /system/dns/host-entries/host-entry/{hostname}/config
    description: Configuration data for static host entries
    get:
      operationId: getSystem_Dns_Host-entries_Host-entry_Config
      responses:
        "200":
          content:
            application/json:
              schema:
                $ref: '#/components/schemas/System_Dns_Host-entries_Host-entry_Config'
          description: GET OK 200
      summary: GET /system/dns/host-entries/host-entry/{hostname}/config
      tags:
      - System_Dns_Host-entries_Host-entry
    parameters:
    - $ref: '#/components/parameters/target'
    - content:
        text/plain; charset=utf-8:
          schema:
            type: string
      description: key {hostname}
      in: path
      name: hostname
      required: true
    post:
      operationId: postSystem_Dns_Host-entries_Host-entry_Config
      requestBody:
        $ref: '#/components/requestBodies/RequestBody_System_Dns_Host-entries_Host-entry_Config'
      responses:
        "201":
          description: created
      summary: POST /system/dns/host-entries/host-entry/{hostname}/config
  /devicesim/v1.0.0/{target}/system/dns/host-entries/host-entry/{hostname}/state:
    description: Operational state data for static host entries
    get:
      operationId: getSystem_Dns_Host-entries_Host-entry_State
      responses:
        "200":
          content:
            application/json:
              schema:
                $ref: '#/components/schemas/System_Dns_Host-entries_Host-entry_State'
          description: GET OK 200
      summary: GET /system/dns/host-entries/host-entry/{hostname}/state
      tags:
      - System_Dns_Host-entries_Host-entry
    parameters:
    - $ref: '#/components/parameters/target'
    - content:
        text/plain; charset=utf-8:
          schema:
            type: string
      description: key {hostname}
      in: path
      name: hostname
      required: true
  /devicesim/v1.0.0/{target}/system/dns/servers:
    delete:
      operationId: deleteSystem_Dns_Servers
      responses:
        default:
          description: ""
      summary: DELETE /system/dns/servers
    description: Enclosing container for DNS resolver list
    get:
      operationId: getSystem_Dns_Servers
      responses:
        "200":
          content:
            application/json:
              schema:
                $ref: '#/components/schemas/System_Dns_Servers'
          description: GET OK 200
      summary: GET /system/dns/servers
      tags:
      - System_Dns
    parameters:
    - $ref: '#/components/parameters/target'
    post:
      operationId: postSystem_Dns_Servers
      requestBody:
        $ref: '#/components/requestBodies/RequestBody_System_Dns_Servers'
      responses:
        "201":
          description: created
      summary: POST /system/dns/servers
  /devicesim/v1.0.0/{target}/system/dns/servers/server/{address}:
    delete:
      operationId: deleteSystem_Dns_Servers_Server
      responses:
        default:
          description: ""
      summary: DELETE /system/dns/servers/server
    description: |-
      List of the DNS servers that the resolver should query.

      When the resolver is invoked by a calling application, it
      sends the query to the first name server in this list.  If
      no response has been received within 'timeout' seconds,
      the resolver continues with the next server in the list.
      If no response is received from any server, the resolver
      continues with the first server again.  When the resolver
      has traversed the list 'attempts' times without receiving
      any response, it gives up and returns an error to the
      calling application.

      Implementations MAY limit the number of entries in this
      list.
    get:
      operationId: getSystem_Dns_Servers_Server
      responses:
        "200":
          content:
            application/json:
              schema:
                $ref: '#/components/schemas/System_Dns_Servers_Server'
          description: GET OK 200
      summary: GET /system/dns/servers/server
      tags:
      - System_Dns_Servers_Server
    parameters:
    - $ref: '#/components/parameters/target'
    - content:
        text/plain; charset=utf-8:
          schema:
            type: string
      description: key {address}
      in: path
      name: address
      required: true
    post:
      operationId: postSystem_Dns_Servers_Server
      requestBody:
        $ref: '#/components/requestBodies/RequestBody_System_Dns_Servers_Server'
      responses:
        "201":
          description: created
      summary: POST /system/dns/servers/server
  /devicesim/v1.0.0/{target}/system/dns/servers/server/{address}/config:
    delete:
      operationId: deleteSystem_Dns_Servers_Server_Config
      responses:
        default:
          description: ""
      summary: DELETE /system/dns/servers/server/{address}/config
    description: Configuration data for each DNS resolver
    get:
      operationId: getSystem_Dns_Servers_Server_Config
      responses:
        "200":
          content:
            application/json:
              schema:
                $ref: '#/components/schemas/System_Dns_Servers_Server_Config'
          description: GET OK 200
      summary: GET /system/dns/servers/server/{address}/config
      tags:
      - System_Dns_Servers_Server
    parameters:
    - $ref: '#/components/parameters/target'
    - content:
        text/plain; charset=utf-8:
          schema:
            type: string
      description: key {address}
      in: path
      name: address
      required: true
    post:
      operationId: postSystem_Dns_Servers_Server_Config
      requestBody:
        $ref: '#/components/requestBodies/RequestBody_System_Dns_Servers_Server_Config'
      responses:
        "201":
          description: created
      summary: POST /system/dns/servers/server/{address}/config
  /devicesim/v1.0.0/{target}/system/dns/servers/server/{address}/state:
    description: Operational state data for each DNS resolver
    get:
      operationId: getSystem_Dns_Servers_Server_State
      responses:
        "200":
          content:
            application/json:
              schema:
                $ref: '#/components/schemas/System_Dns_Servers_Server_State'
          description: GET OK 200
      summary: GET /system/dns/servers/server/{address}/state
      tags:
      - System_Dns_Servers_Server
    parameters:
    - $ref: '#/components/parameters/target'
    - content:
        text/plain; charset=utf-8:
          schema:
            type: string
      description: key {address}
      in: path
      name: address
      required: true
  /devicesim/v1.0.0/{target}/system/dns/state:
    description: Operational state data for the DNS resolver
    get:
      operationId: getSystem_Dns_State
      responses:
        "200":
          content:
            application/json:
              schema:
                $ref: '#/components/schemas/System_Dns_State'
          description: GET OK 200
      summary: GET /system/dns/state
      tags:
      - System_Dns
    parameters:
    - $ref: '#/components/parameters/target'
  /devicesim/v1.0.0/{target}/system/logging:
    delete:
      operationId: deleteSystem_Logging
      responses:
        default:
          description: ""
      summary: DELETE /system/logging
    description: Top-level container for data related to logging / syslog
    get:
      operationId: getSystem_Logging
      responses:
        "200":
          content:
            application/json:
              schema:
                $ref: '#/components/schemas/System_Logging'
          description: GET OK 200
      summary: GET /system/logging
      tags:
      - System
    parameters:
    - $ref: '#/components/parameters/target'
    post:
      operationId: postSystem_Logging
      requestBody:
        $ref: '#/components/requestBodies/RequestBody_System_Logging'
      responses:
        "201":
          description: created
      summary: POST /system/logging
  /devicesim/v1.0.0/{target}/system/logging/console:
    delete:
      operationId: deleteSystem_Logging_Console
      responses:
        default:
          description: ""
      summary: DELETE /system/logging/console
    description: |-
      Top-level container for data related to console-based
      logging
    get:
      operationId: getSystem_Logging_Console
      responses:
        "200":
          content:
            application/json:
              schema:
                $ref: '#/components/schemas/System_Logging_Console'
          description: GET OK 200
      summary: GET /system/logging/console
      tags:
      - System_Logging
    parameters:
    - $ref: '#/components/parameters/target'
    post:
      operationId: postSystem_Logging_Console
      requestBody:
        $ref: '#/components/requestBodies/RequestBody_System_Logging_Console'
      responses:
        "201":
          description: created
      summary: POST /system/logging/console
  /devicesim/v1.0.0/{target}/system/logging/console/config:
    delete:
      operationId: deleteSystem_Logging_Console_Config
      responses:
        default:
          description: ""
      summary: DELETE /system/logging/console/config
    description: Configuration data for console logging
    get:
      operationId: getSystem_Logging_Console_Config
      responses:
        "200":
          content:
            application/json:
              schema:
                $ref: '#/components/schemas/System_Logging_Console_Config'
          description: GET OK 200
      summary: GET /system/logging/console/config
      tags:
      - System_Logging_Console
    parameters:
    - $ref: '#/components/parameters/target'
    post:
      operationId: postSystem_Logging_Console_Config
      requestBody:
        $ref: '#/components/requestBodies/RequestBody_System_Logging_Console_Config'
      responses:
        "201":
          description: created
      summary: POST /system/logging/console/config
  /devicesim/v1.0.0/{target}/system/logging/console/selectors:
    delete:
      operationId: deleteSystem_Logging_Console_Selectors
      responses:
        default:
          description: ""
      summary: DELETE /system/logging/console/selectors
    description: 'Enclosing container '
    get:
      operationId: getSystem_Logging_Console_Selectors
      responses:
        "200":
          content:
            application/json:
              schema:
                $ref: '#/components/schemas/System_Logging_Console_Selectors'
          description: GET OK 200
      summary: GET /system/logging/console/selectors
      tags:
      - System_Logging_Console
    parameters:
    - $ref: '#/components/parameters/target'
    post:
      operationId: postSystem_Logging_Console_Selectors
      requestBody:
        $ref: '#/components/requestBodies/RequestBody_System_Logging_Console_Selectors'
      responses:
        "201":
          description: created
      summary: POST /system/logging/console/selectors
  /devicesim/v1.0.0/{target}/system/logging/console/selectors/selector/{facility}/{severity}:
    delete:
      operationId: deleteSystem_Logging_Console_Selectors_Selector
      responses:
        default:
          description: ""
      summary: DELETE /system/logging/console/selectors/selector
    description: List of selectors for log messages
    get:
      operationId: getSystem_Logging_Console_Selectors_Selector
      responses:
        "200":
          content:
            application/json:
              schema:
                $ref: '#/components/schemas/System_Logging_Console_Selectors_Selector'
          description: GET OK 200
      summary: GET /system/logging/console/selectors/selector
      tags:
      - System_Logging_Console_Selectors_Selector
    parameters:
    - $ref: '#/components/parameters/target'
    - content:
        text/plain; charset=utf-8:
          schema:
            type: string
      description: key {facility}
      in: path
      name: facility
      required: true
    - content:
        text/plain; charset=utf-8:
          schema:
            type: string
      description: key {severity}
      in: path
      name: severity
      required: true
    post:
      operationId: postSystem_Logging_Console_Selectors_Selector
      requestBody:
        $ref: '#/components/requestBodies/RequestBody_System_Logging_Console_Selectors_Selector'
      responses:
        "201":
          description: created
      summary: POST /system/logging/console/selectors/selector
  /devicesim/v1.0.0/{target}/system/logging/console/selectors/selector/{facility}/{severity}/config:
    delete:
      operationId: deleteSystem_Logging_Console_Selectors_Selector_Config
      responses:
        default:
          description: ""
      summary: DELETE /system/logging/console/selectors/selector/{facility}/{severity}/config
    description: 'Configuration data '
    get:
      operationId: getSystem_Logging_Console_Selectors_Selector_Config
      responses:
        "200":
          content:
            application/json:
              schema:
                $ref: '#/components/schemas/System_Logging_Console_Selectors_Selector_Config'
          description: GET OK 200
      summary: GET /system/logging/console/selectors/selector/{facility}/{severity}/config
      tags:
      - System_Logging_Console_Selectors_Selector
    parameters:
    - $ref: '#/components/parameters/target'
    - content:
        text/plain; charset=utf-8:
          schema:
            type: string
      description: key {facility}
      in: path
      name: facility
      required: true
    - content:
        text/plain; charset=utf-8:
          schema:
            type: string
      description: key {severity}
      in: path
      name: severity
      required: true
    post:
      operationId: postSystem_Logging_Console_Selectors_Selector_Config
      requestBody:
        $ref: '#/components/requestBodies/RequestBody_System_Logging_Console_Selectors_Selector_Config'
      responses:
        "201":
          description: created
      summary: POST /system/logging/console/selectors/selector/{facility}/{severity}/config
  /devicesim/v1.0.0/{target}/system/logging/console/selectors/selector/{facility}/{severity}/state:
    description: 'Operational state data '
    get:
      operationId: getSystem_Logging_Console_Selectors_Selector_State
      responses:
        "200":
          content:
            application/json:
              schema:
                $ref: '#/components/schemas/System_Logging_Console_Selectors_Selector_State'
          description: GET OK 200
      summary: GET /system/logging/console/selectors/selector/{facility}/{severity}/state
      tags:
      - System_Logging_Console_Selectors_Selector
    parameters:
    - $ref: '#/components/parameters/target'
    - content:
        text/plain; charset=utf-8:
          schema:
            type: string
      description: key {facility}
      in: path
      name: facility
      required: true
    - content:
        text/plain; charset=utf-8:
          schema:
            type: string
      description: key {severity}
      in: path
      name: severity
      required: true
  /devicesim/v1.0.0/{target}/system/logging/console/state:
    description: Operational state data for console logging
    get:
      operationId: getSystem_Logging_Console_State
      responses:
        "200":
          content:
            application/json:
              schema:
                $ref: '#/components/schemas/System_Logging_Console_State'
          description: GET OK 200
      summary: GET /system/logging/console/state
      tags:
      - System_Logging_Console
    parameters:
    - $ref: '#/components/parameters/target'
  /devicesim/v1.0.0/{target}/system/logging/remote-servers:
    delete:
      operationId: deleteSystem_Logging_Remote-servers
      responses:
        default:
          description: ""
      summary: DELETE /system/logging/remote-servers
    description: Enclosing container for the list of remote log servers
    get:
      operationId: getSystem_Logging_Remote-servers
      responses:
        "200":
          content:
            application/json:
              schema:
                $ref: '#/components/schemas/System_Logging_Remote-servers'
          description: GET OK 200
      summary: GET /system/logging/remote-servers
      tags:
      - System_Logging
    parameters:
    - $ref: '#/components/parameters/target'
    post:
      operationId: postSystem_Logging_Remote-servers
      requestBody:
        $ref: '#/components/requestBodies/RequestBody_System_Logging_Remote-servers'
      responses:
        "201":
          description: created
      summary: POST /system/logging/remote-servers
  /devicesim/v1.0.0/{target}/system/logging/remote-servers/remote-server/{host}:
    delete:
      operationId: deleteSystem_Logging_Remote-servers_Remote-server
      responses:
        default:
          description: ""
      summary: DELETE /system/logging/remote-servers/remote-server
    description: List of remote log servers
    get:
      operationId: getSystem_Logging_Remote-servers_Remote-server
      responses:
        "200":
          content:
            application/json:
              schema:
                $ref: '#/components/schemas/System_Logging_Remote-servers_Remote-server'
          description: GET OK 200
      summary: GET /system/logging/remote-servers/remote-server
      tags:
      - System_Logging_Remote-servers_Remote-server
    parameters:
    - $ref: '#/components/parameters/target'
    - content:
        text/plain; charset=utf-8:
          schema:
            type: string
      description: key {host}
      in: path
      name: host
      required: true
    post:
      operationId: postSystem_Logging_Remote-servers_Remote-server
      requestBody:
        $ref: '#/components/requestBodies/RequestBody_System_Logging_Remote-servers_Remote-server'
      responses:
        "201":
          description: created
      summary: POST /system/logging/remote-servers/remote-server
  /devicesim/v1.0.0/{target}/system/logging/remote-servers/remote-server/{host}/config:
    delete:
      operationId: deleteSystem_Logging_Remote-servers_Remote-server_Config
      responses:
        default:
          description: ""
      summary: DELETE /system/logging/remote-servers/remote-server/{host}/config
    description: Configuration data for remote log servers
    get:
      operationId: getSystem_Logging_Remote-servers_Remote-server_Config
      responses:
        "200":
          content:
            application/json:
              schema:
                $ref: '#/components/schemas/System_Logging_Remote-servers_Remote-server_Config'
          description: GET OK 200
      summary: GET /system/logging/remote-servers/remote-server/{host}/config
      tags:
      - System_Logging_Remote-servers_Remote-server
    parameters:
    - $ref: '#/components/parameters/target'
    - content:
        text/plain; charset=utf-8:
          schema:
            type: string
      description: key {host}
      in: path
      name: host
      required: true
    post:
      operationId: postSystem_Logging_Remote-servers_Remote-server_Config
      requestBody:
        $ref: '#/components/requestBodies/RequestBody_System_Logging_Remote-servers_Remote-server_Config'
      responses:
        "201":
          description: created
      summary: POST /system/logging/remote-servers/remote-server/{host}/config
  /devicesim/v1.0.0/{target}/system/logging/remote-servers/remote-server/{host}/selectors:
    delete:
      operationId: deleteSystem_Logging_Remote-servers_Remote-server_Selectors
      responses:
        default:
          description: ""
      summary: DELETE /system/logging/remote-servers/remote-server/{host}/selectors
    description: 'Enclosing container '
    get:
      operationId: getSystem_Logging_Remote-servers_Remote-server_Selectors
      responses:
        "200":
          content:
            application/json:
              schema:
                $ref: '#/components/schemas/System_Logging_Remote-servers_Remote-server_Selectors'
          description: GET OK 200
      summary: GET /system/logging/remote-servers/remote-server/{host}/selectors
      tags:
      - System_Logging_Remote-servers_Remote-server
    parameters:
    - $ref: '#/components/parameters/target'
    - content:
        text/plain; charset=utf-8:
          schema:
            type: string
      description: key {host}
      in: path
      name: host
      required: true
    post:
      operationId: postSystem_Logging_Remote-servers_Remote-server_Selectors
      requestBody:
        $ref: '#/components/requestBodies/RequestBody_System_Logging_Remote-servers_Remote-server_Selectors'
      responses:
        "201":
          description: created
      summary: POST /system/logging/remote-servers/remote-server/{host}/selectors
  /devicesim/v1.0.0/{target}/system/logging/remote-servers/remote-server/{host}/selectors/selector/{facility}/{severity}:
    delete:
      operationId: deleteSystem_Logging_Remote-servers_Remote-server_Selectors_Selector
      responses:
        default:
          description: ""
      summary: DELETE /system/logging/remote-servers/remote-server/{host}/selectors/selector
    description: List of selectors for log messages
    get:
      operationId: getSystem_Logging_Remote-servers_Remote-server_Selectors_Selector
      responses:
        "200":
          content:
            application/json:
              schema:
                $ref: '#/components/schemas/System_Logging_Remote-servers_Remote-server_Selectors_Selector'
          description: GET OK 200
      summary: GET /system/logging/remote-servers/remote-server/{host}/selectors/selector
      tags:
      - System_Logging_Remote-servers_Remote-server_Selectors_Selector
    parameters:
    - $ref: '#/components/parameters/target'
    - content:
        text/plain; charset=utf-8:
          schema:
            type: string
      description: key {host}
      in: path
      name: host
      required: true
    - content:
        text/plain; charset=utf-8:
          schema:
            type: string
      description: key {facility}
      in: path
      name: facility
      required: true
    - content:
        text/plain; charset=utf-8:
          schema:
            type: string
      description: key {severity}
      in: path
      name: severity
      required: true
    post:
      operationId: postSystem_Logging_Remote-servers_Remote-server_Selectors_Selector
      requestBody:
        $ref: '#/components/requestBodies/RequestBody_System_Logging_Remote-servers_Remote-server_Selectors_Selector'
      responses:
        "201":
          description: created
      summary: POST /system/logging/remote-servers/remote-server/{host}/selectors/selector
  /devicesim/v1.0.0/{target}/system/logging/remote-servers/remote-server/{host}/selectors/selector/{facility}/{severity}/config:
    delete:
      operationId: deleteSystem_Logging_Remote-servers_Remote-server_Selectors_Selector_Config
      responses:
        default:
          description: ""
      summary: DELETE /system/logging/remote-servers/remote-server/{host}/selectors/selector/{facility}/{severity}/config
    description: 'Configuration data '
    get:
      operationId: getSystem_Logging_Remote-servers_Remote-server_Selectors_Selector_Config
      responses:
        "200":
          content:
            application/json:
              schema:
                $ref: '#/components/schemas/System_Logging_Remote-servers_Remote-server_Selectors_Selector_Config'
          description: GET OK 200
      summary: GET /system/logging/remote-servers/remote-server/{host}/selectors/selector/{facility}/{severity}/config
      tags:
      - System_Logging_Remote-servers_Remote-server_Selectors_Selector
    parameters:
    - $ref: '#/components/parameters/target'
    - content:
        text/plain; charset=utf-8:
          schema:
            type: string
      description: key {host}
      in: path
      name: host
      required: true
    - content:
        text/plain; charset=utf-8:
          schema:
            type: string
      description: key {facility}
      in: path
      name: facility
      required: true
    - content:
        text/plain; charset=utf-8:
          schema:
            type: string
      description: key {severity}
      in: path
      name: severity
      required: true
    post:
      operationId: postSystem_Logging_Remote-servers_Remote-server_Selectors_Selector_Config
      requestBody:
        $ref: '#/components/requestBodies/RequestBody_System_Logging_Remote-servers_Remote-server_Selectors_Selector_Config'
      responses:
        "201":
          description: created
      summary: POST /system/logging/remote-servers/remote-server/{host}/selectors/selector/{facility}/{severity}/config
  /devicesim/v1.0.0/{target}/system/logging/remote-servers/remote-server/{host}/selectors/selector/{facility}/{severity}/state:
    description: 'Operational state data '
    get:
      operationId: getSystem_Logging_Remote-servers_Remote-server_Selectors_Selector_State
      responses:
        "200":
          content:
            application/json:
              schema:
                $ref: '#/components/schemas/System_Logging_Remote-servers_Remote-server_Selectors_Selector_State'
          description: GET OK 200
      summary: GET /system/logging/remote-servers/remote-server/{host}/selectors/selector/{facility}/{severity}/state
      tags:
      - System_Logging_Remote-servers_Remote-server_Selectors_Selector
    parameters:
    - $ref: '#/components/parameters/target'
    - content:
        text/plain; charset=utf-8:
          schema:
            type: string
      description: key {host}
      in: path
      name: host
      required: true
    - content:
        text/plain; charset=utf-8:
          schema:
            type: string
      description: key {facility}
      in: path
      name: facility
      required: true
    - content:
        text/plain; charset=utf-8:
          schema:
            type: string
      description: key {severity}
      in: path
      name: severity
      required: true
  /devicesim/v1.0.0/{target}/system/logging/remote-servers/remote-server/{host}/state:
    description: Operational state data for remote log servers
    get:
      operationId: getSystem_Logging_Remote-servers_Remote-server_State
      responses:
        "200":
          content:
            application/json:
              schema:
                $ref: '#/components/schemas/System_Logging_Remote-servers_Remote-server_State'
          description: GET OK 200
      summary: GET /system/logging/remote-servers/remote-server/{host}/state
      tags:
      - System_Logging_Remote-servers_Remote-server
    parameters:
    - $ref: '#/components/parameters/target'
    - content:
        text/plain; charset=utf-8:
          schema:
            type: string
      description: key {host}
      in: path
      name: host
      required: true
  /devicesim/v1.0.0/{target}/system/memory:
    delete:
      operationId: deleteSystem_Memory
      responses:
        default:
          description: ""
      summary: DELETE /system/memory
    description: Top-level container for system memory data
    get:
      operationId: getSystem_Memory
      responses:
        "200":
          content:
            application/json:
              schema:
                $ref: '#/components/schemas/System_Memory'
          description: GET OK 200
      summary: GET /system/memory
      tags:
      - System
    parameters:
    - $ref: '#/components/parameters/target'
    post:
      operationId: postSystem_Memory
      requestBody:
        $ref: '#/components/requestBodies/RequestBody_System_Memory'
      responses:
        "201":
          description: created
      summary: POST /system/memory
  /devicesim/v1.0.0/{target}/system/memory/config:
    delete:
      operationId: deleteSystem_Memory_Config
      responses:
        default:
          description: ""
      summary: DELETE /system/memory/config
    description: Configuration data for system memory
    get:
      operationId: getSystem_Memory_Config
      responses:
        "200":
          content:
            application/json:
              schema:
                $ref: '#/components/schemas/System_Memory_Config'
          description: GET OK 200
      summary: GET /system/memory/config
      tags:
      - System_Memory
    parameters:
    - $ref: '#/components/parameters/target'
    post:
      operationId: postSystem_Memory_Config
      requestBody:
        $ref: '#/components/requestBodies/RequestBody_System_Memory_Config'
      responses:
        "201":
          description: created
      summary: POST /system/memory/config
  /devicesim/v1.0.0/{target}/system/memory/state:
    description: Operational state data for system memory
    get:
      operationId: getSystem_Memory_State
      responses:
        "200":
          content:
            application/json:
              schema:
                $ref: '#/components/schemas/System_Memory_State'
          description: GET OK 200
      summary: GET /system/memory/state
      tags:
      - System_Memory
    parameters:
    - $ref: '#/components/parameters/target'
  /devicesim/v1.0.0/{target}/system/ntp:
    delete:
      operationId: deleteSystem_Ntp
      responses:
        default:
          description: ""
      summary: DELETE /system/ntp
    description: Top-level container for NTP configuration and state
    get:
      operationId: getSystem_Ntp
      responses:
        "200":
          content:
            application/json:
              schema:
                $ref: '#/components/schemas/System_Ntp'
          description: GET OK 200
      summary: GET /system/ntp
      tags:
      - System
    parameters:
    - $ref: '#/components/parameters/target'
    post:
      operationId: postSystem_Ntp
      requestBody:
        $ref: '#/components/requestBodies/RequestBody_System_Ntp'
      responses:
        "201":
          description: created
      summary: POST /system/ntp
  /devicesim/v1.0.0/{target}/system/ntp/config:
    delete:
      operationId: deleteSystem_Ntp_Config
      responses:
        default:
          description: ""
      summary: DELETE /system/ntp/config
    description: Configuration data for NTP client.
    get:
      operationId: getSystem_Ntp_Config
      responses:
        "200":
          content:
            application/json:
              schema:
                $ref: '#/components/schemas/System_Ntp_Config'
          description: GET OK 200
      summary: GET /system/ntp/config
      tags:
      - System_Ntp
    parameters:
    - $ref: '#/components/parameters/target'
    post:
      operationId: postSystem_Ntp_Config
      requestBody:
        $ref: '#/components/requestBodies/RequestBody_System_Ntp_Config'
      responses:
        "201":
          description: created
      summary: POST /system/ntp/config
  /devicesim/v1.0.0/{target}/system/ntp/ntp-keys:
    delete:
      operationId: deleteSystem_Ntp_Ntp-keys
      responses:
        default:
          description: ""
      summary: DELETE /system/ntp/ntp-keys
    description: Enclosing container for list of NTP authentication keys
    get:
      operationId: getSystem_Ntp_Ntp-keys
      responses:
        "200":
          content:
            application/json:
              schema:
                $ref: '#/components/schemas/System_Ntp_Ntp-keys'
          description: GET OK 200
      summary: GET /system/ntp/ntp-keys
      tags:
      - System_Ntp
    parameters:
    - $ref: '#/components/parameters/target'
    post:
      operationId: postSystem_Ntp_Ntp-keys
      requestBody:
        $ref: '#/components/requestBodies/RequestBody_System_Ntp_Ntp-keys'
      responses:
        "201":
          description: created
      summary: POST /system/ntp/ntp-keys
  /devicesim/v1.0.0/{target}/system/ntp/ntp-keys/ntp-key/{key-id}:
    delete:
      operationId: deleteSystem_Ntp_Ntp-keys_Ntp-key
      responses:
        default:
          description: ""
      summary: DELETE /system/ntp/ntp-keys/ntp-key
    description: List of NTP authentication keys
    get:
      operationId: getSystem_Ntp_Ntp-keys_Ntp-key
      responses:
        "200":
          content:
            application/json:
              schema:
                $ref: '#/components/schemas/System_Ntp_Ntp-keys_Ntp-key'
          description: GET OK 200
      summary: GET /system/ntp/ntp-keys/ntp-key
      tags:
      - System_Ntp_Ntp-keys_Ntp-key
    parameters:
    - $ref: '#/components/parameters/target'
    - content:
        text/plain; charset=utf-8:
          schema:
            type: string
      description: key {key-id}
      in: path
      name: key-id
      required: true
    post:
      operationId: postSystem_Ntp_Ntp-keys_Ntp-key
      requestBody:
        $ref: '#/components/requestBodies/RequestBody_System_Ntp_Ntp-keys_Ntp-key'
      responses:
        "201":
          description: created
      summary: POST /system/ntp/ntp-keys/ntp-key
  /devicesim/v1.0.0/{target}/system/ntp/ntp-keys/ntp-key/{key-id}/config:
    delete:
      operationId: deleteSystem_Ntp_Ntp-keys_Ntp-key_Config
      responses:
        default:
          description: ""
      summary: DELETE /system/ntp/ntp-keys/ntp-key/{key-id}/config
    description: Configuration data for NTP auth keys
    get:
      operationId: getSystem_Ntp_Ntp-keys_Ntp-key_Config
      responses:
        "200":
          content:
            application/json:
              schema:
                $ref: '#/components/schemas/System_Ntp_Ntp-keys_Ntp-key_Config'
          description: GET OK 200
      summary: GET /system/ntp/ntp-keys/ntp-key/{key-id}/config
      tags:
      - System_Ntp_Ntp-keys_Ntp-key
    parameters:
    - $ref: '#/components/parameters/target'
    - content:
        text/plain; charset=utf-8:
          schema:
            type: string
      description: key {key-id}
      in: path
      name: key-id
      required: true
    post:
      operationId: postSystem_Ntp_Ntp-keys_Ntp-key_Config
      requestBody:
        $ref: '#/components/requestBodies/RequestBody_System_Ntp_Ntp-keys_Ntp-key_Config'
      responses:
        "201":
          description: created
      summary: POST /system/ntp/ntp-keys/ntp-key/{key-id}/config
  /devicesim/v1.0.0/{target}/system/ntp/ntp-keys/ntp-key/{key-id}/state:
    description: Operational state data for NTP auth keys
    get:
      operationId: getSystem_Ntp_Ntp-keys_Ntp-key_State
      responses:
        "200":
          content:
            application/json:
              schema:
                $ref: '#/components/schemas/System_Ntp_Ntp-keys_Ntp-key_State'
          description: GET OK 200
      summary: GET /system/ntp/ntp-keys/ntp-key/{key-id}/state
      tags:
      - System_Ntp_Ntp-keys_Ntp-key
    parameters:
    - $ref: '#/components/parameters/target'
    - content:
        text/plain; charset=utf-8:
          schema:
            type: string
      description: key {key-id}
      in: path
      name: key-id
      required: true
  /devicesim/v1.0.0/{target}/system/ntp/servers:
    delete:
      operationId: deleteSystem_Ntp_Servers
      responses:
        default:
          description: ""
      summary: DELETE /system/ntp/servers
    description: Enclosing container for the list of NTP servers
    get:
      operationId: getSystem_Ntp_Servers
      responses:
        "200":
          content:
            application/json:
              schema:
                $ref: '#/components/schemas/System_Ntp_Servers'
          description: GET OK 200
      summary: GET /system/ntp/servers
      tags:
      - System_Ntp
    parameters:
    - $ref: '#/components/parameters/target'
    post:
      operationId: postSystem_Ntp_Servers
      requestBody:
        $ref: '#/components/requestBodies/RequestBody_System_Ntp_Servers'
      responses:
        "201":
          description: created
      summary: POST /system/ntp/servers
  /devicesim/v1.0.0/{target}/system/ntp/servers/server/{address}:
    delete:
      operationId: deleteSystem_Ntp_Servers_Server
      responses:
        default:
          description: ""
      summary: DELETE /system/ntp/servers/server
    description: |-
      List of NTP servers to use for system clock
      synchronization.  If '/system/ntp/enabled'
      is 'true', then the system will attempt to
      contact and utilize the specified NTP servers.
    get:
      operationId: getSystem_Ntp_Servers_Server
      responses:
        "200":
          content:
            application/json:
              schema:
                $ref: '#/components/schemas/System_Ntp_Servers_Server'
          description: GET OK 200
      summary: GET /system/ntp/servers/server
      tags:
      - System_Ntp_Servers_Server
    parameters:
    - $ref: '#/components/parameters/target'
    - content:
        text/plain; charset=utf-8:
          schema:
            type: string
      description: key {address}
      in: path
      name: address
      required: true
    post:
      operationId: postSystem_Ntp_Servers_Server
      requestBody:
        $ref: '#/components/requestBodies/RequestBody_System_Ntp_Servers_Server'
      responses:
        "201":
          description: created
      summary: POST /system/ntp/servers/server
  /devicesim/v1.0.0/{target}/system/ntp/servers/server/{address}/config:
    delete:
      operationId: deleteSystem_Ntp_Servers_Server_Config
      responses:
        default:
          description: ""
      summary: DELETE /system/ntp/servers/server/{address}/config
    description: Configuration data for an NTP server.
    get:
      operationId: getSystem_Ntp_Servers_Server_Config
      responses:
        "200":
          content:
            application/json:
              schema:
                $ref: '#/components/schemas/System_Ntp_Servers_Server_Config'
          description: GET OK 200
      summary: GET /system/ntp/servers/server/{address}/config
      tags:
      - System_Ntp_Servers_Server
    parameters:
    - $ref: '#/components/parameters/target'
    - content:
        text/plain; charset=utf-8:
          schema:
            type: string
      description: key {address}
      in: path
      name: address
      required: true
    post:
      operationId: postSystem_Ntp_Servers_Server_Config
      requestBody:
        $ref: '#/components/requestBodies/RequestBody_System_Ntp_Servers_Server_Config'
      responses:
        "201":
          description: created
      summary: POST /system/ntp/servers/server/{address}/config
  /devicesim/v1.0.0/{target}/system/ntp/servers/server/{address}/state:
    description: Operational state data for an NTP server.
    get:
      operationId: getSystem_Ntp_Servers_Server_State
      responses:
        "200":
          content:
            application/json:
              schema:
                $ref: '#/components/schemas/System_Ntp_Servers_Server_State'
          description: GET OK 200
      summary: GET /system/ntp/servers/server/{address}/state
      tags:
      - System_Ntp_Servers_Server
    parameters:
    - $ref: '#/components/parameters/target'
    - content:
        text/plain; charset=utf-8:
          schema:
            type: string
      description: key {address}
      in: path
      name: address
      required: true
  /devicesim/v1.0.0/{target}/system/ntp/state:
    description: Operational state data for NTP services.
    get:
      operationId: getSystem_Ntp_State
      responses:
        "200":
          content:
            application/json:
              schema:
                $ref: '#/components/schemas/System_Ntp_State'
          description: GET OK 200
      summary: GET /system/ntp/state
      tags:
      - System_Ntp
    parameters:
    - $ref: '#/components/parameters/target'
  /devicesim/v1.0.0/{target}/system/openflow:
    delete:
      operationId: deleteSystem_Openflow
      responses:
        default:
          description: ""
      summary: DELETE /system/openflow
    description: Container for Openflow model
    get:
      operationId: getSystem_Openflow
      responses:
        "200":
          content:
            application/json:
              schema:
                $ref: '#/components/schemas/System_Openflow'
          description: GET OK 200
      summary: GET /system/openflow
      tags:
      - System
    parameters:
    - $ref: '#/components/parameters/target'
    post:
      operationId: postSystem_Openflow
      requestBody:
        $ref: '#/components/requestBodies/RequestBody_System_Openflow'
      responses:
        "201":
          description: created
      summary: POST /system/openflow
  /devicesim/v1.0.0/{target}/system/openflow/agent:
    delete:
      operationId: deleteSystem_Openflow_Agent
      responses:
        default:
          description: ""
      summary: DELETE /system/openflow/agent
    description: Container for the Openflow agent model.
    get:
      operationId: getSystem_Openflow_Agent
      responses:
        "200":
          content:
            application/json:
              schema:
                $ref: '#/components/schemas/System_Openflow_Agent'
          description: GET OK 200
      summary: GET /system/openflow/agent
      tags:
      - System_Openflow
    parameters:
    - $ref: '#/components/parameters/target'
    post:
      operationId: postSystem_Openflow_Agent
      requestBody:
        $ref: '#/components/requestBodies/RequestBody_System_Openflow_Agent'
      responses:
        "201":
          description: created
      summary: POST /system/openflow/agent
  /devicesim/v1.0.0/{target}/system/openflow/agent/config:
    delete:
      operationId: deleteSystem_Openflow_Agent_Config
      responses:
        default:
          description: ""
      summary: DELETE /system/openflow/agent/config
    description: Container for the Openflow agent config.
    get:
      operationId: getSystem_Openflow_Agent_Config
      responses:
        "200":
          content:
            application/json:
              schema:
                $ref: '#/components/schemas/System_Openflow_Agent_Config'
          description: GET OK 200
      summary: GET /system/openflow/agent/config
      tags:
      - System_Openflow_Agent
    parameters:
    - $ref: '#/components/parameters/target'
    post:
      operationId: postSystem_Openflow_Agent_Config
      requestBody:
        $ref: '#/components/requestBodies/RequestBody_System_Openflow_Agent_Config'
      responses:
        "201":
          description: created
      summary: POST /system/openflow/agent/config
  /devicesim/v1.0.0/{target}/system/openflow/agent/state:
    description: Container for the Openflow agent state.
    get:
      operationId: getSystem_Openflow_Agent_State
      responses:
        "200":
          content:
            application/json:
              schema:
                $ref: '#/components/schemas/System_Openflow_Agent_State'
          description: GET OK 200
      summary: GET /system/openflow/agent/state
      tags:
      - System_Openflow_Agent
    parameters:
    - $ref: '#/components/parameters/target'
  /devicesim/v1.0.0/{target}/system/openflow/controllers:
    delete:
      operationId: deleteSystem_Openflow_Controllers
      responses:
        default:
          description: ""
      summary: DELETE /system/openflow/controllers
    description: Container for the Openflow controllers model
    get:
      operationId: getSystem_Openflow_Controllers
      responses:
        "200":
          content:
            application/json:
              schema:
                $ref: '#/components/schemas/System_Openflow_Controllers'
          description: GET OK 200
      summary: GET /system/openflow/controllers
      tags:
      - System_Openflow
    parameters:
    - $ref: '#/components/parameters/target'
    post:
      operationId: postSystem_Openflow_Controllers
      requestBody:
        $ref: '#/components/requestBodies/RequestBody_System_Openflow_Controllers'
      responses:
        "201":
          description: created
      summary: POST /system/openflow/controllers
  /devicesim/v1.0.0/{target}/system/openflow/controllers/controller/{name}:
    delete:
      operationId: deleteSystem_Openflow_Controllers_Controller
      responses:
        default:
          description: ""
      summary: DELETE /system/openflow/controllers/controller
    description: |-
      The Openflow Switch connects to all Openflow controllers
      configured
    get:
      operationId: getSystem_Openflow_Controllers_Controller
      responses:
        "200":
          content:
            application/json:
              schema:
                $ref: '#/components/schemas/System_Openflow_Controllers_Controller'
          description: GET OK 200
      summary: GET /system/openflow/controllers/controller
      tags:
      - System_Openflow_Controllers_Controller
    parameters:
    - $ref: '#/components/parameters/target'
    - content:
        text/plain; charset=utf-8:
          schema:
            type: string
      description: key {name}
      in: path
      name: name
      required: true
    post:
      operationId: postSystem_Openflow_Controllers_Controller
      requestBody:
        $ref: '#/components/requestBodies/RequestBody_System_Openflow_Controllers_Controller'
      responses:
        "201":
          description: created
      summary: POST /system/openflow/controllers/controller
  /devicesim/v1.0.0/{target}/system/openflow/controllers/controller/{name}/config:
    delete:
      operationId: deleteSystem_Openflow_Controllers_Controller_Config
      responses:
        default:
          description: ""
      summary: DELETE /system/openflow/controllers/controller/{name}/config
    description: Container for the Openflow controller config.
    get:
      operationId: getSystem_Openflow_Controllers_Controller_Config
      responses:
        "200":
          content:
            application/json:
              schema:
                $ref: '#/components/schemas/System_Openflow_Controllers_Controller_Config'
          description: GET OK 200
      summary: GET /system/openflow/controllers/controller/{name}/config
      tags:
      - System_Openflow_Controllers_Controller
    parameters:
    - $ref: '#/components/parameters/target'
    - content:
        text/plain; charset=utf-8:
          schema:
            type: string
      description: key {name}
      in: path
      name: name
      required: true
    post:
      operationId: postSystem_Openflow_Controllers_Controller_Config
      requestBody:
        $ref: '#/components/requestBodies/RequestBody_System_Openflow_Controllers_Controller_Config'
      responses:
        "201":
          description: created
      summary: POST /system/openflow/controllers/controller/{name}/config
  /devicesim/v1.0.0/{target}/system/openflow/controllers/controller/{name}/connections:
    delete:
      operationId: deleteSystem_Openflow_Controllers_Controller_Connections
      responses:
        default:
          description: ""
      summary: DELETE /system/openflow/controllers/controller/{name}/connections
    description: Enclosing container for list of controller connections
    get:
      operationId: getSystem_Openflow_Controllers_Controller_Connections
      responses:
        "200":
          content:
            application/json:
              schema:
                $ref: '#/components/schemas/System_Openflow_Controllers_Controller_Connections'
          description: GET OK 200
      summary: GET /system/openflow/controllers/controller/{name}/connections
      tags:
      - System_Openflow_Controllers_Controller
    parameters:
    - $ref: '#/components/parameters/target'
    - content:
        text/plain; charset=utf-8:
          schema:
            type: string
      description: key {name}
      in: path
      name: name
      required: true
    post:
      operationId: postSystem_Openflow_Controllers_Controller_Connections
      requestBody:
        $ref: '#/components/requestBodies/RequestBody_System_Openflow_Controllers_Controller_Connections'
      responses:
        "201":
          description: created
      summary: POST /system/openflow/controllers/controller/{name}/connections
  /devicesim/v1.0.0/{target}/system/openflow/controllers/controller/{name}/connections/connection/{aux-id}:
    delete:
      operationId: deleteSystem_Openflow_Controllers_Controller_Connections_Connection
      responses:
        default:
          description: ""
      summary: DELETE /system/openflow/controllers/controller/{name}/connections/connection
    description: |-
      List of connections to the OpenFlow controller.
      The Openflow switch always connects to configured Openflow
      controllers. Each controller can have more than one
      connection, called auxiliary Openflow connections.
    get:
      operationId: getSystem_Openflow_Controllers_Controller_Connections_Connection
      responses:
        "200":
          content:
            application/json:
              schema:
                $ref: '#/components/schemas/System_Openflow_Controllers_Controller_Connections_Connection'
          description: GET OK 200
      summary: GET /system/openflow/controllers/controller/{name}/connections/connection
      tags:
      - System_Openflow_Controllers_Controller_Connections_Connection
    parameters:
    - $ref: '#/components/parameters/target'
    - content:
        text/plain; charset=utf-8:
          schema:
            type: string
      description: key {name}
      in: path
      name: name
      required: true
    - content:
        text/plain; charset=utf-8:
          schema:
            type: string
      description: key {aux-id}
      in: path
      name: aux-id
      required: true
    post:
      operationId: postSystem_Openflow_Controllers_Controller_Connections_Connection
      requestBody:
        $ref: '#/components/requestBodies/RequestBody_System_Openflow_Controllers_Controller_Connections_Connection'
      responses:
        "201":
          description: created
      summary: POST /system/openflow/controllers/controller/{name}/connections/connection
  /devicesim/v1.0.0/{target}/system/openflow/controllers/controller/{name}/connections/connection/{aux-id}/config:
    delete:
      operationId: deleteSystem_Openflow_Controllers_Controller_Connections_Connection_Config
      responses:
        default:
          description: ""
      summary: DELETE /system/openflow/controllers/controller/{name}/connections/connection/{aux-id}/config
    description: Configuration data for OpenFlow controller connections
    get:
      operationId: getSystem_Openflow_Controllers_Controller_Connections_Connection_Config
      responses:
        "200":
          content:
            application/json:
              schema:
                $ref: '#/components/schemas/System_Openflow_Controllers_Controller_Connections_Connection_Config'
          description: GET OK 200
      summary: GET /system/openflow/controllers/controller/{name}/connections/connection/{aux-id}/config
      tags:
      - System_Openflow_Controllers_Controller_Connections_Connection
    parameters:
    - $ref: '#/components/parameters/target'
    - content:
        text/plain; charset=utf-8:
          schema:
            type: string
      description: key {name}
      in: path
      name: name
      required: true
    - content:
        text/plain; charset=utf-8:
          schema:
            type: string
      description: key {aux-id}
      in: path
      name: aux-id
      required: true
    post:
      operationId: postSystem_Openflow_Controllers_Controller_Connections_Connection_Config
      requestBody:
        $ref: '#/components/requestBodies/RequestBody_System_Openflow_Controllers_Controller_Connections_Connection_Config'
      responses:
        "201":
          description: created
      summary: POST /system/openflow/controllers/controller/{name}/connections/connection/{aux-id}/config
  /devicesim/v1.0.0/{target}/system/openflow/controllers/controller/{name}/connections/connection/{aux-id}/state:
    description: |-
      Operational state data for OpenFlow controller
      connections
    get:
      operationId: getSystem_Openflow_Controllers_Controller_Connections_Connection_State
      responses:
        "200":
          content:
            application/json:
              schema:
                $ref: '#/components/schemas/System_Openflow_Controllers_Controller_Connections_Connection_State'
          description: GET OK 200
      summary: GET /system/openflow/controllers/controller/{name}/connections/connection/{aux-id}/state
      tags:
      - System_Openflow_Controllers_Controller_Connections_Connection
    parameters:
    - $ref: '#/components/parameters/target'
    - content:
        text/plain; charset=utf-8:
          schema:
            type: string
      description: key {name}
      in: path
      name: name
      required: true
    - content:
        text/plain; charset=utf-8:
          schema:
            type: string
      description: key {aux-id}
      in: path
      name: aux-id
      required: true
  /devicesim/v1.0.0/{target}/system/openflow/controllers/controller/{name}/state:
    description: Container for the Openflow controller state.
    get:
      operationId: getSystem_Openflow_Controllers_Controller_State
      responses:
        "200":
          content:
            application/json:
              schema:
                $ref: '#/components/schemas/System_Openflow_Controllers_Controller_State'
          description: GET OK 200
      summary: GET /system/openflow/controllers/controller/{name}/state
      tags:
      - System_Openflow_Controllers_Controller
    parameters:
    - $ref: '#/components/parameters/target'
    - content:
        text/plain; charset=utf-8:
          schema:
            type: string
      description: key {name}
      in: path
      name: name
      required: true
  /devicesim/v1.0.0/{target}/system/processes:
    delete:
      operationId: deleteSystem_Processes
      responses:
        default:
          description: ""
      summary: DELETE /system/processes
    description: Parameters related to all monitored processes
    get:
      operationId: getSystem_Processes
      responses:
        "200":
          content:
            application/json:
              schema:
                $ref: '#/components/schemas/System_Processes'
          description: GET OK 200
      summary: GET /system/processes
      tags:
      - System
    parameters:
    - $ref: '#/components/parameters/target'
    post:
      operationId: postSystem_Processes
      requestBody:
        $ref: '#/components/requestBodies/RequestBody_System_Processes'
      responses:
        "201":
          description: created
      summary: POST /system/processes
  /devicesim/v1.0.0/{target}/system/processes/process/{pid}:
    description: List of monitored processes
    get:
      operationId: getSystem_Processes_Process
      responses:
        "200":
          content:
            application/json:
              schema:
                $ref: '#/components/schemas/System_Processes_Process'
          description: GET OK 200
      summary: GET /system/processes/process
      tags:
      - System_Processes_Process
    parameters:
    - $ref: '#/components/parameters/target'
    - content:
        text/plain; charset=utf-8:
          schema:
            type: string
      description: key {pid}
      in: path
      name: pid
      required: true
  /devicesim/v1.0.0/{target}/system/processes/process/{pid}/state:
    description: State parameters related to monitored processes
    get:
      operationId: getSystem_Processes_Process_State
      responses:
        "200":
          content:
            application/json:
              schema:
                $ref: '#/components/schemas/System_Processes_Process_State'
          description: GET OK 200
      summary: GET /system/processes/process/{pid}/state
      tags:
      - System_Processes_Process
    parameters:
    - $ref: '#/components/parameters/target'
    - content:
        text/plain; charset=utf-8:
          schema:
            type: string
      description: key {pid}
      in: path
      name: pid
      required: true
  /devicesim/v1.0.0/{target}/system/ssh-server:
    delete:
      operationId: deleteSystem_Ssh-server
      responses:
        default:
          description: ""
      summary: DELETE /system/ssh-server
    description: Top-level container for ssh server
    get:
      operationId: getSystem_Ssh-server
      responses:
        "200":
          content:
            application/json:
              schema:
                $ref: '#/components/schemas/System_Ssh-server'
          description: GET OK 200
      summary: GET /system/ssh-server
      tags:
      - System
    parameters:
    - $ref: '#/components/parameters/target'
    post:
      operationId: postSystem_Ssh-server
      requestBody:
        $ref: '#/components/requestBodies/RequestBody_System_Ssh-server'
      responses:
        "201":
          description: created
      summary: POST /system/ssh-server
  /devicesim/v1.0.0/{target}/system/ssh-server/config:
    delete:
      operationId: deleteSystem_Ssh-server_Config
      responses:
        default:
          description: ""
      summary: DELETE /system/ssh-server/config
    description: Configuration data for the system ssh server
    get:
      operationId: getSystem_Ssh-server_Config
      responses:
        "200":
          content:
            application/json:
              schema:
                $ref: '#/components/schemas/System_Ssh-server_Config'
          description: GET OK 200
      summary: GET /system/ssh-server/config
      tags:
      - System_Ssh-server
    parameters:
    - $ref: '#/components/parameters/target'
    post:
      operationId: postSystem_Ssh-server_Config
      requestBody:
        $ref: '#/components/requestBodies/RequestBody_System_Ssh-server_Config'
      responses:
        "201":
          description: created
      summary: POST /system/ssh-server/config
  /devicesim/v1.0.0/{target}/system/ssh-server/state:
    description: Operational state data for the system ssh server
    get:
      operationId: getSystem_Ssh-server_State
      responses:
        "200":
          content:
            application/json:
              schema:
                $ref: '#/components/schemas/System_Ssh-server_State'
          description: GET OK 200
      summary: GET /system/ssh-server/state
      tags:
      - System_Ssh-server
    parameters:
    - $ref: '#/components/parameters/target'
  /devicesim/v1.0.0/{target}/system/state:
    description: Global operational state data for the system
    get:
      operationId: getSystem_State
      responses:
        "200":
          content:
            application/json:
              schema:
                $ref: '#/components/schemas/System_State'
          description: GET OK 200
      summary: GET /system/state
      tags:
      - System
    parameters:
    - $ref: '#/components/parameters/target'
  /devicesim/v1.0.0/{target}/system/telnet-server:
    delete:
      operationId: deleteSystem_Telnet-server
      responses:
        default:
          description: ""
      summary: DELETE /system/telnet-server
    description: Top-level container for telnet terminal servers
    get:
      operationId: getSystem_Telnet-server
      responses:
        "200":
          content:
            application/json:
              schema:
                $ref: '#/components/schemas/System_Telnet-server'
          description: GET OK 200
      summary: GET /system/telnet-server
      tags:
      - System
    parameters:
    - $ref: '#/components/parameters/target'
    post:
      operationId: postSystem_Telnet-server
      requestBody:
        $ref: '#/components/requestBodies/RequestBody_System_Telnet-server'
      responses:
        "201":
          description: created
      summary: POST /system/telnet-server
  /devicesim/v1.0.0/{target}/system/telnet-server/config:
    delete:
      operationId: deleteSystem_Telnet-server_Config
      responses:
        default:
          description: ""
      summary: DELETE /system/telnet-server/config
    description: Configuration data for telnet
    get:
      operationId: getSystem_Telnet-server_Config
      responses:
        "200":
          content:
            application/json:
              schema:
                $ref: '#/components/schemas/System_Telnet-server_Config'
          description: GET OK 200
      summary: GET /system/telnet-server/config
      tags:
      - System_Telnet-server
    parameters:
    - $ref: '#/components/parameters/target'
    post:
      operationId: postSystem_Telnet-server_Config
      requestBody:
        $ref: '#/components/requestBodies/RequestBody_System_Telnet-server_Config'
      responses:
        "201":
          description: created
      summary: POST /system/telnet-server/config
  /devicesim/v1.0.0/{target}/system/telnet-server/state:
    description: Operational state data for telnet
    get:
      operationId: getSystem_Telnet-server_State
      responses:
        "200":
          content:
            application/json:
              schema:
                $ref: '#/components/schemas/System_Telnet-server_State'
          description: GET OK 200
      summary: GET /system/telnet-server/state
      tags:
      - System_Telnet-server
    parameters:
    - $ref: '#/components/parameters/target'<|MERGE_RESOLUTION|>--- conflicted
+++ resolved
@@ -2187,14 +2187,10 @@
             The type of activity to record at the AAA accounting
             server
           enum:
-<<<<<<< HEAD
+          - AAA_ACCOUNTING_EVENT_COMMAND
           - AAA_ACCOUNTING_EVENT_LOGIN
-=======
->>>>>>> 474f0765
+          - AAA_AUTHORIZATION_EVENT_CONFIG
           - AAA_AUTHORIZATION_EVENT_COMMAND
-          - AAA_AUTHORIZATION_EVENT_CONFIG
-          - AAA_ACCOUNTING_EVENT_LOGIN
-          - AAA_ACCOUNTING_EVENT_COMMAND
           title: event-type
           type: string
         record:
@@ -2213,14 +2209,10 @@
             The type of activity to record at the AAA accounting
             server
           enum:
-<<<<<<< HEAD
+          - AAA_ACCOUNTING_EVENT_COMMAND
           - AAA_ACCOUNTING_EVENT_LOGIN
-=======
->>>>>>> 474f0765
+          - AAA_AUTHORIZATION_EVENT_CONFIG
           - AAA_AUTHORIZATION_EVENT_COMMAND
-          - AAA_AUTHORIZATION_EVENT_CONFIG
-          - AAA_ACCOUNTING_EVENT_LOGIN
-          - AAA_ACCOUNTING_EVENT_COMMAND
           title: event-type
           type: string
         record:
@@ -2600,8 +2592,8 @@
             AAA server type -- all servers in the group must be of this
             type
           enum:
+          - TACACS
           - RADIUS
-          - TACACS
           title: type
           type: string
       title: System_Aaa_Server-groups_Server-group_Config
@@ -2921,8 +2913,8 @@
             AAA server type -- all servers in the group must be of this
             type
           enum:
+          - TACACS
           - RADIUS
-          - TACACS
           title: type
           type: string
       title: System_Aaa_Server-groups_Server-group_State
@@ -3284,45 +3276,25 @@
         facility:
           description: Specifies the facility, or class of messages to log
           enum:
-          - LOCAL7
-<<<<<<< HEAD
+          - USER
+          - LOCAL4
+          - LOCAL3
+          - AUTHPRIV
+          - AUDIT
+          - LOCAL2
+          - SYSTEM_DAEMON
+          - NTP
+          - CONSOLE
+          - LOCAL1
+          - AUTH
+          - LOCAL5
+          - LOCAL0
+          - ALL
+          - SYSLOG
+          - LOCAL6
           - KERNEL
           - MAIL
-          - LOCAL1
-          - LOCAL4
-          - SYSTEM_DAEMON
-          - SYSLOG
-          - USER
-          - LOCAL2
-          - LOCAL5
-          - AUTHPRIV
-          - CONSOLE
-          - LOCAL3
-          - ALL
-=======
-          - SYSTEM_DAEMON
-          - AUTH
-          - LOCAL4
-          - LOCAL5
-          - LOCAL3
-          - AUTHPRIV
-          - ALL
-          - AUDIT
-          - CONSOLE
-          - LOCAL1
-          - MAIL
-          - USER
-          - KERNEL
-          - LOCAL6
-          - NTP
-          - SYSLOG
-          - LOCAL2
->>>>>>> 474f0765
-          - LOCAL0
-          - AUDIT
-          - LOCAL6
-          - NTP
-          - AUTH
+          - LOCAL7
           title: facility
           type: string
         severity:
@@ -3339,45 +3311,25 @@
         facility:
           description: Specifies the facility, or class of messages to log
           enum:
-          - LOCAL7
-<<<<<<< HEAD
+          - USER
+          - LOCAL4
+          - LOCAL3
+          - AUTHPRIV
+          - AUDIT
+          - LOCAL2
+          - SYSTEM_DAEMON
+          - NTP
+          - CONSOLE
+          - LOCAL1
+          - AUTH
+          - LOCAL5
+          - LOCAL0
+          - ALL
+          - SYSLOG
+          - LOCAL6
           - KERNEL
           - MAIL
-          - LOCAL1
-          - LOCAL4
-          - SYSTEM_DAEMON
-          - SYSLOG
-          - USER
-          - LOCAL2
-          - LOCAL5
-          - AUTHPRIV
-          - CONSOLE
-          - LOCAL3
-          - ALL
-=======
-          - SYSTEM_DAEMON
-          - AUTH
-          - LOCAL4
-          - LOCAL5
-          - LOCAL3
-          - AUTHPRIV
-          - ALL
-          - AUDIT
-          - CONSOLE
-          - LOCAL1
-          - MAIL
-          - USER
-          - KERNEL
-          - LOCAL6
-          - NTP
-          - SYSLOG
-          - LOCAL2
->>>>>>> 474f0765
-          - LOCAL0
-          - AUDIT
-          - LOCAL6
-          - NTP
-          - AUTH
+          - LOCAL7
           title: facility
           type: string
         severity:
@@ -3486,45 +3438,25 @@
         facility:
           description: Specifies the facility, or class of messages to log
           enum:
-          - LOCAL7
-<<<<<<< HEAD
+          - USER
+          - LOCAL4
+          - LOCAL3
+          - AUTHPRIV
+          - AUDIT
+          - LOCAL2
+          - SYSTEM_DAEMON
+          - NTP
+          - CONSOLE
+          - LOCAL1
+          - AUTH
+          - LOCAL5
+          - LOCAL0
+          - ALL
+          - SYSLOG
+          - LOCAL6
           - KERNEL
           - MAIL
-          - LOCAL1
-          - LOCAL4
-          - SYSTEM_DAEMON
-          - SYSLOG
-          - USER
-          - LOCAL2
-          - LOCAL5
-          - AUTHPRIV
-          - CONSOLE
-          - LOCAL3
-          - ALL
-=======
-          - SYSTEM_DAEMON
-          - AUTH
-          - LOCAL4
-          - LOCAL5
-          - LOCAL3
-          - AUTHPRIV
-          - ALL
-          - AUDIT
-          - CONSOLE
-          - LOCAL1
-          - MAIL
-          - USER
-          - KERNEL
-          - LOCAL6
-          - NTP
-          - SYSLOG
-          - LOCAL2
->>>>>>> 474f0765
-          - LOCAL0
-          - AUDIT
-          - LOCAL6
-          - NTP
-          - AUTH
+          - LOCAL7
           title: facility
           type: string
         severity:
@@ -3541,45 +3473,25 @@
         facility:
           description: Specifies the facility, or class of messages to log
           enum:
-          - LOCAL7
-<<<<<<< HEAD
+          - USER
+          - LOCAL4
+          - LOCAL3
+          - AUTHPRIV
+          - AUDIT
+          - LOCAL2
+          - SYSTEM_DAEMON
+          - NTP
+          - CONSOLE
+          - LOCAL1
+          - AUTH
+          - LOCAL5
+          - LOCAL0
+          - ALL
+          - SYSLOG
+          - LOCAL6
           - KERNEL
           - MAIL
-          - LOCAL1
-          - LOCAL4
-          - SYSTEM_DAEMON
-          - SYSLOG
-          - USER
-          - LOCAL2
-          - LOCAL5
-          - AUTHPRIV
-          - CONSOLE
-          - LOCAL3
-          - ALL
-=======
-          - SYSTEM_DAEMON
-          - AUTH
-          - LOCAL4
-          - LOCAL5
-          - LOCAL3
-          - AUTHPRIV
-          - ALL
-          - AUDIT
-          - CONSOLE
-          - LOCAL1
-          - MAIL
-          - USER
-          - KERNEL
-          - LOCAL6
-          - NTP
-          - SYSLOG
-          - LOCAL2
->>>>>>> 474f0765
-          - LOCAL0
-          - AUDIT
-          - LOCAL6
-          - NTP
-          - AUTH
+          - LOCAL7
           title: facility
           type: string
         severity:
